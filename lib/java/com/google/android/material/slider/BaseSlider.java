--- conflicted
+++ resolved
@@ -2475,15 +2475,6 @@
 
     int yCenter = calculateTrackCenter();
 
-<<<<<<< HEAD
-    float first = values.get(0);
-    float last = values.get(values.size() - 1);
-    if (last < valueTo || (values.size() > 1 && first > valueFrom) || valueTo == valueFrom) {
-      drawInactiveTrack(canvas, trackWidth, yCenter);
-    }
-    if (last > valueFrom) {
-      drawActiveTrack(canvas, trackWidth, yCenter);
-=======
     drawInactiveTracks(canvas, trackWidth, yCenter);
     drawActiveTracks(canvas, trackWidth, yCenter);
 
@@ -2491,7 +2482,6 @@
       drawTrackIcons(canvas, activeTrackRect, inactiveTrackLeftRect);
     } else {
       drawTrackIcons(canvas, activeTrackRect, inactiveTrackRightRect);
->>>>>>> c1e73c87
     }
 
     maybeDrawTicks(canvas);
