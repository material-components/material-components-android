/*
 * Copyright (C) 2020 The Android Open Source Project
 *
 * Licensed under the Apache License, Version 2.0 (the "License");
 * you may not use this file except in compliance with the License.
 * You may obtain a copy of the License at
 *
 *      http://www.apache.org/licenses/LICENSE-2.0
 *
 * Unless required by applicable law or agreed to in writing, software
 * distributed under the License is distributed on an "AS IS" BASIS,
 * WITHOUT WARRANTIES OR CONDITIONS OF ANY KIND, either express or implied.
 * See the License for the specific language governing permissions and
 * limitations under the License.
 */

package com.google.android.material.slider;

import com.google.android.material.R;

import static android.view.accessibility.AccessibilityManager.FLAG_CONTENT_CONTROLS;
import static android.view.accessibility.AccessibilityManager.FLAG_CONTENT_TEXT;
import static androidx.core.math.MathUtils.clamp;
import static androidx.core.view.accessibility.AccessibilityNodeInfoCompat.RangeInfoCompat.RANGE_TYPE_FLOAT;
import static com.google.android.material.shape.CornerFamily.ROUNDED;
import static com.google.android.material.slider.LabelFormatter.LABEL_FLOATING;
import static com.google.android.material.slider.LabelFormatter.LABEL_GONE;
import static com.google.android.material.slider.LabelFormatter.LABEL_VISIBLE;
import static com.google.android.material.slider.LabelFormatter.LABEL_WITHIN_BOUNDS;
import static com.google.android.material.slider.SliderOrientation.HORIZONTAL;
import static com.google.android.material.slider.SliderOrientation.VERTICAL;
import static com.google.android.material.theme.overlay.MaterialThemeOverlay.wrap;
import static java.lang.Float.compare;
import static java.lang.Math.abs;
import static java.lang.Math.max;
import static java.lang.Math.min;
import static java.math.MathContext.DECIMAL64;

import android.animation.Animator;
import android.animation.AnimatorListenerAdapter;
import android.animation.TimeInterpolator;
import android.animation.ValueAnimator;
import android.content.Context;
import android.content.res.ColorStateList;
import android.content.res.Resources;
import android.content.res.TypedArray;
import android.graphics.Canvas;
import android.graphics.Matrix;
import android.graphics.Paint;
import android.graphics.Paint.Cap;
import android.graphics.Paint.Style;
import android.graphics.Path;
import android.graphics.Path.Direction;
import android.graphics.PorterDuff.Mode;
import android.graphics.PorterDuffXfermode;
import android.graphics.Rect;
import android.graphics.RectF;
import android.graphics.Region.Op;
import android.graphics.drawable.Drawable;
import android.graphics.drawable.RippleDrawable;
import android.os.Build.VERSION;
import android.os.Build.VERSION_CODES;
import android.os.Bundle;
import android.os.Parcel;
import android.os.Parcelable;
import androidx.appcompat.content.res.AppCompatResources;
import android.util.AttributeSet;
import android.util.Log;
import android.view.KeyEvent;
import android.view.MotionEvent;
import android.view.View;
import android.view.ViewConfiguration;
import android.view.ViewGroup;
import android.view.ViewParent;
import android.view.ViewTreeObserver;
import android.view.accessibility.AccessibilityEvent;
import android.view.accessibility.AccessibilityManager;
import android.widget.SeekBar;
import androidx.annotation.ColorInt;
import androidx.annotation.ColorRes;
import androidx.annotation.DimenRes;
import androidx.annotation.Dimension;
import androidx.annotation.DrawableRes;
import androidx.annotation.IntDef;
import androidx.annotation.IntRange;
import androidx.annotation.NonNull;
import androidx.annotation.Nullable;
import androidx.annotation.Px;
import androidx.annotation.VisibleForTesting;
import androidx.core.graphics.drawable.DrawableCompat;
import androidx.core.view.ViewCompat;
import androidx.core.view.accessibility.AccessibilityNodeInfoCompat;
import androidx.core.view.accessibility.AccessibilityNodeInfoCompat.RangeInfoCompat;
import androidx.customview.widget.ExploreByTouchHelper;
import com.google.android.material.animation.AnimationUtils;
import com.google.android.material.drawable.DrawableUtils;
import com.google.android.material.internal.DescendantOffsetUtils;
import com.google.android.material.internal.ThemeEnforcement;
import com.google.android.material.internal.ViewOverlayImpl;
import com.google.android.material.internal.ViewUtils;
import com.google.android.material.motion.MotionUtils;
import com.google.android.material.resources.MaterialResources;
import com.google.android.material.shape.MaterialShapeDrawable;
import com.google.android.material.shape.ShapeAppearanceModel;
import com.google.android.material.tooltip.TooltipDrawable;
import java.lang.annotation.Retention;
import java.lang.annotation.RetentionPolicy;
import java.math.BigDecimal;
import java.text.NumberFormat;
import java.text.ParseException;
import java.util.ArrayList;
import java.util.Collections;
import java.util.Iterator;
import java.util.List;
import java.util.Locale;

/**
 * The slider can function either as a continuous slider, or as a discrete slider. The mode of
 * operation is controlled by the value of the step size. If the step size is set to 0, the slider
 * operates as a continuous slider where the slider's thumb can be moved to any position along the
 * horizontal line. If the step size is set to a number greater than 0, the slider operates as a
 * discrete slider where the slider's thumb will snap to the closest valid value. See {@link
 * #setStepSize(float)}.
 *
 * <p>The {@link LabelFormatter} interface defines a formatter to be used to render text within the
 * value indicator label on interaction.
 *
 * <p>{@link BasicLabelFormatter} is a simple implementation of the {@link LabelFormatter} that
 * displays the selected value using letters to indicate magnitude (e.g.: 1.5K, 3M, 12B, etc..).
 *
 * <p>With the default style {@link
 * com.google.android.material.R.style#Widget_MaterialComponents_Slider}, colorPrimary and
 * colorOnPrimary are used to customize the color of the slider when enabled, and colorOnSurface is
 * used when disabled. The following attributes are used to customize the slider's appearance
 * further:
 *
 * <ul>
 *   <li>{@code haloColor}: the color of the halo around the thumb.
 *   <li>{@code haloRadius}: The radius of the halo around the thumb.
 *   <li>{@code labelBehavior}: The behavior of the label which can be {@code LABEL_FLOATING},
 *       {@code LABEL_WITHIN_BOUNDS}, or {@code LABEL_GONE}. See {@link LabelBehavior} for more
 *       information.
 *   <li>{@code labelStyle}: the style to apply to the value indicator {@link TooltipDrawable}.
 *   <li>{@code thumbColor}: the color of the slider's thumb.
 *   <li>{@code thumbStrokeColor}: the color of the thumb's stroke.
 *   <li>{@code thumbStrokeWidth}: the width of the thumb's stroke.
 *   <li>{@code thumbElevation}: the elevation of the slider's thumb.
 *   <li>{@code thumbWidth}: The width of the slider's thumb.
 *   <li>{@code thumbHeight}: The height of the slider's thumb.
 *   <li>{@code thumbRadius}: The radius of the slider's thumb.
 *   <li>{@code thumbTrackGapSize}: The size of the gap between the thumb and the track.
 *   <li>{@code tickColorActive}: the color of the slider's tick marks for the active part of the
 *       track. Only used when the slider is in discrete mode.
 *   <li>{@code tickColorInactive}: the color of the slider's tick marks for the inactive part of
 *       the track. Only used when the slider is in discrete mode.
 *   <li>{@code tickColor}: the color of the slider's tick marks. Only used when the slider is in
 *       discrete mode. This is a short hand for setting both the {@code tickColorActive} and {@code
 *       tickColorInactive} to the same thing. This takes precedence over {@code tickColorActive}
 *       and {@code tickColorInactive}.
 *   <li>{@code tickVisible}: Whether to show the tick marks. Only used when the slider is in
 *       discrete mode.
 *   <li>{@code trackColorActive}: The color of the active part of the track.
 *   <li>{@code trackColorInactive}: The color of the inactive part of the track.
 *   <li>{@code trackColor}: The color of the whole track. This is a short hand for setting both the
 *       {@code trackColorActive} and {@code trackColorInactive} to the same thing. This takes
 *       precedence over {@code trackColorActive} and {@code trackColorInactive}.
 *   <li>{@code trackHeight}: The height of the track.
 *   <li>{@code trackCornerSize}: The corner size on the outside of the track.
 *   <li>{@code trackInsideCornerSize}: The corner size on the inside of the track (visible with
 *       gap).
 *   <li>{@code trackStopIndicatorSize}: The size of the stop indicator at the edges of the track.
 * </ul>
 *
 * <p>The following XML attributes are used to set the slider's various parameters of operation:
 *
 * <ul>
 *   <li>{@code android:valueFrom}: <b>Required.</b> The slider's minimum value. This attribute must
 *       be less than {@code valueTo} or an {@link IllegalStateException} will be thrown when the
 *       view is laid out.
 *   <li>{@code android:valueTo}: <b>Required.</b> The slider's maximum value. This attribute must
 *       be greater than {@code valueFrom} or an {@link IllegalStateException} will be thrown when
 *       the view is laid out.
 *   <li>{@code android:value}: <b>Optional.</b> The initial value of the slider. If not specified,
 *       the slider's minimum value {@code android:valueFrom} is used.
 *   <li>{@code android:stepSize}: <b>Optional.</b> This value dictates whether the slider operates
 *       in continuous mode, or in discrete mode. If missing or equal to 0, the slider operates in
 *       continuous mode. If greater than 0 and evenly divides the range described by {@code
 *       valueFrom} and {@code valueTo}, the slider operates in discrete mode. If negative an {@link
 *       IllegalArgumentException} is thrown, or if greater than 0 but not a factor of the range
 *       described by {@code valueFrom} and {@code valueTo}, an {@link IllegalStateException} will
 *       be thrown when the view is laid out.
 * </ul>
 *
 * @attr ref com.google.android.material.R.styleable#Slider_android_enabled
 * @attr ref com.google.android.material.R.styleable#Slider_android_orientation
 * @attr ref com.google.android.material.R.styleable#Slider_android_stepSize
 * @attr ref com.google.android.material.R.styleable#Slider_android_valueFrom
 * @attr ref com.google.android.material.R.styleable#Slider_android_valueTo
 * @attr ref com.google.android.material.R.styleable#Slider_haloColor
 * @attr ref com.google.android.material.R.styleable#Slider_haloRadius
 * @attr ref com.google.android.material.R.styleable#Slider_labelBehavior
 * @attr ref com.google.android.material.R.styleable#Slider_labelStyle
 * @attr ref com.google.android.material.R.styleable#Slider_thumbColor
 * @attr ref com.google.android.material.R.styleable#Slider_thumbElevation
 * @attr ref com.google.android.material.R.styleable#Slider_thumbWidth
 * @attr ref com.google.android.material.R.styleable#Slider_thumbHeight
 * @attr ref com.google.android.material.R.styleable#Slider_thumbRadius
 * @attr ref com.google.android.material.R.styleable#Slider_thumbTrackGapSize
 * @attr ref com.google.android.material.R.styleable#Slider_tickColor
 * @attr ref com.google.android.material.R.styleable#Slider_tickColorActive
 * @attr ref com.google.android.material.R.styleable#Slider_tickColorInactive
 * @attr ref com.google.android.material.R.styleable#Slider_tickVisible
 * @attr ref com.google.android.material.R.styleable#Slider_trackColor
 * @attr ref com.google.android.material.R.styleable#Slider_trackColorActive
 * @attr ref com.google.android.material.R.styleable#Slider_trackColorInactive
 * @attr ref com.google.android.material.R.styleable#Slider_trackHeight
 * @attr ref com.google.android.material.R.styleable#Slider_trackIconActiveStart
 * @attr ref com.google.android.material.R.styleable#Slider_trackIconActiveEnd
 * @attr ref com.google.android.material.R.styleable#Slider_trackIconActiveColor
 * @attr ref com.google.android.material.R.styleable#Slider_trackIconInactiveStart
 * @attr ref com.google.android.material.R.styleable#Slider_trackIconInactiveEnd
 * @attr ref com.google.android.material.R.styleable#Slider_trackIconInactiveColor
 * @attr ref com.google.android.material.R.styleable#Slider_trackIconSize
 * @attr ref com.google.android.material.R.styleable#Slider_trackCornerSize
 * @attr ref com.google.android.material.R.styleable#Slider_trackInsideCornerSize
 * @attr ref com.google.android.material.R.styleable#Slider_trackStopIndicatorSize
 */
abstract class BaseSlider<
        S extends BaseSlider<S, L, T>,
        L extends BaseOnChangeListener<S>,
        T extends BaseOnSliderTouchListener<S>>
    extends View {

  private static final String TAG = BaseSlider.class.getSimpleName();
  private static final String EXCEPTION_ILLEGAL_VALUE =
      "Slider value(%s) must be greater or equal to valueFrom(%s), and lower or equal to"
          + " valueTo(%s)";
  private static final String EXCEPTION_ILLEGAL_DISCRETE_VALUE =
      "Value(%s) must be equal to valueFrom(%s) plus a multiple of stepSize(%s) when using"
          + " stepSize(%s)";
  private static final String EXCEPTION_ILLEGAL_VALUE_FROM =
      "valueFrom(%s) must be smaller than valueTo(%s)";
  private static final String EXCEPTION_ILLEGAL_STEP_SIZE =
      "The stepSize(%s) must be 0, or a factor of the valueFrom(%s)-valueTo(%s) range";
  private static final String EXCEPTION_ILLEGAL_MIN_SEPARATION =
      "minSeparation(%s) must be greater or equal to 0";
  private static final String EXCEPTION_ILLEGAL_MIN_SEPARATION_STEP_SIZE_UNIT =
      "minSeparation(%s) cannot be set as a dimension when using stepSize(%s)";
  private static final String EXCEPTION_ILLEGAL_MIN_SEPARATION_STEP_SIZE =
      "minSeparation(%s) must be greater or equal and a multiple of stepSize(%s) when using"
          + " stepSize(%s)";
  private static final String WARNING_FLOATING_POINT_ERROR =
      "Floating point value used for %s(%s). Using floats can have rounding errors which may"
          + " result in incorrect values. Instead, consider using integers with a custom"
          + " LabelFormatter to display the value correctly.";
  private static final String WARNING_PARSE_ERROR =
      "Error parsing value(%s), valueFrom(%s), and valueTo(%s) into a float.";

  private static final int TIMEOUT_SEND_ACCESSIBILITY_EVENT = 200;
  private static final int MIN_TIMEOUT_TOOLTIP_WITH_ACCESSIBILITY = 10000;
  private static final int MAX_TIMEOUT_TOOLTIP_WITH_ACCESSIBILITY = 120000;
  private static final int HALO_ALPHA = 63;
  private static final double THRESHOLD = .0001;
  private static final float THUMB_WIDTH_PRESSED_RATIO = .5f;
  private static final int TRACK_CORNER_SIZE_UNSET = -1;

  static final int DEF_STYLE_RES = R.style.Widget_MaterialComponents_Slider;
  static final int UNIT_VALUE = 1;
  static final int UNIT_PX = 0;

  private static final int DEFAULT_LABEL_ANIMATION_ENTER_DURATION = 83;
  private static final int DEFAULT_LABEL_ANIMATION_EXIT_DURATION = 117;
  private static final int LABEL_ANIMATION_ENTER_DURATION_ATTR = R.attr.motionDurationMedium4;
  private static final int LABEL_ANIMATION_EXIT_DURATION_ATTR = R.attr.motionDurationShort3;
  private static final int LABEL_ANIMATION_ENTER_EASING_ATTR =
      R.attr.motionEasingEmphasizedInterpolator;
  private static final int LABEL_ANIMATION_EXIT_EASING_ATTR =
      R.attr.motionEasingEmphasizedAccelerateInterpolator;

  @Dimension(unit = Dimension.DP)
  private static final int MIN_TOUCH_TARGET_DP = 48;

  @NonNull private final Paint inactiveTrackPaint;
  @NonNull private final Paint activeTrackPaint;
  @NonNull private final Paint thumbPaint;
  @NonNull private final Paint haloPaint;
  @NonNull private final Paint inactiveTicksPaint;
  @NonNull private final Paint activeTicksPaint;
  @NonNull private final Paint stopIndicatorPaint;
  @NonNull private final AccessibilityHelper accessibilityHelper;
  private final AccessibilityManager accessibilityManager;
  private AccessibilityEventSender accessibilityEventSender;

  private int labelStyle;
  @NonNull private final List<TooltipDrawable> labels = new ArrayList<>();
  @NonNull private final List<L> changeListeners = new ArrayList<>();
  @NonNull private final List<T> touchListeners = new ArrayList<>();

  // Whether the labels are showing or in the process of animating in.
  private boolean labelsAreAnimatedIn = false;
  private ValueAnimator labelsInAnimator;
  private ValueAnimator labelsOutAnimator;

  private final int scaledTouchSlop;

  private int minTrackSidePadding;
  private int defaultThumbRadius;
  private int defaultTrackThickness;
  private int defaultTickActiveRadius;
  private int defaultTickInactiveRadius;
  private int minTickSpacing;

  @Px private int minTouchTargetSize;

  @Orientation private int widgetOrientation;
  private int minWidgetThickness;
  private int widgetThickness;
  private int labelBehavior;
  private int trackThickness;
  private int trackSidePadding;
  private int thumbWidth;
  private int thumbHeight;
  private int haloRadius;
  private int thumbTrackGapSize;
  private int defaultThumbWidth = -1;
  private int defaultThumbTrackGapSize = -1;
  private int trackStopIndicatorSize;
  private int trackCornerSize;
  private int trackInsideCornerSize;
  @Nullable private Drawable trackIconActiveStart;
  @Nullable private Drawable trackIconActiveEnd;
  @Nullable private ColorStateList trackIconActiveColor;
  @Nullable private Drawable trackIconInactiveStart;
  @Nullable private Drawable trackIconInactiveEnd;
  @Nullable private ColorStateList trackIconInactiveColor;
  @Px private int trackIconSize;
  private int labelPadding;
  private float touchDownX;
  private MotionEvent lastEvent;
  private LabelFormatter formatter;
  private boolean thumbIsPressed = false;
  private float valueFrom;
  private float valueTo;
  // Holds the values set to this slider. We keep this array sorted in order to check if the value
  // has been changed when a new value is set and to find the minimum and maximum values.
  private ArrayList<Float> values = new ArrayList<>();
  // The index of the currently touched thumb.
  private int activeThumbIdx = -1;
  // The index of the currently focused thumb.
  private int focusedThumbIdx = -1;
  private float stepSize = 0.0f;
  private float[] ticksCoordinates;
  private boolean tickVisible = true;
  private int tickActiveRadius;
  private int tickInactiveRadius;
  private int trackWidth;
  private boolean forceDrawCompatHalo;
  private boolean isLongPress = false;
  private boolean dirtyConfig;

  @NonNull private ColorStateList haloColor;
  @NonNull private ColorStateList tickColorActive;
  @NonNull private ColorStateList tickColorInactive;
  @NonNull private ColorStateList trackColorActive;
  @NonNull private ColorStateList trackColorInactive;

  @NonNull private final Path trackPath = new Path();
  @NonNull private final RectF activeTrackRect = new RectF();
  @NonNull private final RectF inactiveTrackRect = new RectF();
  @NonNull private final RectF cornerRect = new RectF();
  @NonNull private final Rect labelRect = new Rect();
  @NonNull private final RectF iconRectF = new RectF();
  @NonNull private final Rect iconRect = new Rect();
  @NonNull private final Matrix rotationMatrix = new Matrix();
  @NonNull private final MaterialShapeDrawable defaultThumbDrawable = new MaterialShapeDrawable();
  @Nullable private Drawable customThumbDrawable;
  @NonNull private List<Drawable> customThumbDrawablesForValues = Collections.emptyList();

  private float touchPosition;
  @SeparationUnit private int separationUnit = UNIT_PX;

  private final int tooltipTimeoutMillis;

  @NonNull
  private final ViewTreeObserver.OnScrollChangedListener onScrollChangedListener =
      this::updateLabels;

  @NonNull
  private final ViewTreeObserver.OnGlobalLayoutListener onGlobalLayoutListener = this::updateLabels;

  @NonNull
  private final Runnable resetActiveThumbIndex =
      () -> {
        setActiveThumbIndex(-1);
        invalidate();
      };

  private boolean thisAndAncestorsVisible;

  /**
   * Determines the behavior of the label which can be any of the following.
   *
   * <ul>
   *   <li>{@code LABEL_FLOATING}: The label will only be visible on interaction. It will float
   *       above the slider and may cover views above this one. This is the default and recommended
   *       behavior.
   *   <li>{@code LABEL_WITHIN_BOUNDS}: The label will only be visible on interaction. The label
   *       will always be drawn within the bounds of this view. This means extra space will be
   *       visible above the slider when the label is not visible.
   *   <li>{@code LABEL_GONE}: The label will never be drawn.
   *   <li>{@code LABEL_VISIBLE}: The label will never be hidden.
   * </ul>
   */
  @IntDef({LABEL_FLOATING, LABEL_WITHIN_BOUNDS, LABEL_GONE, LABEL_VISIBLE})
  @Retention(RetentionPolicy.SOURCE)
  @interface LabelBehavior {}

  @IntDef({UNIT_PX, UNIT_VALUE})
  @Retention(RetentionPolicy.SOURCE)
  @interface SeparationUnit {}

  @IntDef({HORIZONTAL, VERTICAL})
  @Retention(RetentionPolicy.SOURCE)
  public @interface Orientation {}

  public BaseSlider(@NonNull Context context) {
    this(context, null);
  }

  public BaseSlider(@NonNull Context context, @Nullable AttributeSet attrs) {
    this(context, attrs, R.attr.sliderStyle);
  }

  public BaseSlider(
      @NonNull Context context, @Nullable final AttributeSet attrs, final int defStyleAttr) {
    super(wrap(context, attrs, defStyleAttr, DEF_STYLE_RES), attrs, defStyleAttr);
    // Ensure we are using the correctly themed context rather than the context that was passed in.
    context = getContext();

    // Initialize with just this view's visibility.
    thisAndAncestorsVisible = isShown();

    inactiveTrackPaint = new Paint();
    activeTrackPaint = new Paint();

    thumbPaint = new Paint(Paint.ANTI_ALIAS_FLAG);
    thumbPaint.setStyle(Style.FILL);
    thumbPaint.setXfermode(new PorterDuffXfermode(Mode.CLEAR));

    haloPaint = new Paint(Paint.ANTI_ALIAS_FLAG);
    haloPaint.setStyle(Style.FILL);

    inactiveTicksPaint = new Paint();
    inactiveTicksPaint.setStyle(Style.STROKE);
    inactiveTicksPaint.setStrokeCap(Cap.ROUND);

    activeTicksPaint = new Paint();
    activeTicksPaint.setStyle(Style.STROKE);
    activeTicksPaint.setStrokeCap(Cap.ROUND);

    stopIndicatorPaint = new Paint();
    stopIndicatorPaint.setStyle(Style.FILL);
    stopIndicatorPaint.setStrokeCap(Cap.ROUND);

    loadResources(context.getResources());
    processAttributes(context, attrs, defStyleAttr);

    setFocusable(true);
    setClickable(true);

    // Set up the thumb drawable to always show the compat shadow.
    defaultThumbDrawable.setShadowCompatibilityMode(
        MaterialShapeDrawable.SHADOW_COMPAT_MODE_ALWAYS);

    scaledTouchSlop = ViewConfiguration.get(context).getScaledTouchSlop();

    accessibilityHelper = new AccessibilityHelper(this);
    ViewCompat.setAccessibilityDelegate(this, accessibilityHelper);

    accessibilityManager =
        (AccessibilityManager) getContext().getSystemService(Context.ACCESSIBILITY_SERVICE);
    if (VERSION.SDK_INT >= VERSION_CODES.Q) {
      tooltipTimeoutMillis =
          accessibilityManager.getRecommendedTimeoutMillis(
              MIN_TIMEOUT_TOOLTIP_WITH_ACCESSIBILITY, FLAG_CONTENT_CONTROLS | FLAG_CONTENT_TEXT);
    } else {
      tooltipTimeoutMillis = MAX_TIMEOUT_TOOLTIP_WITH_ACCESSIBILITY;
    }
  }

  private void loadResources(@NonNull Resources resources) {
    minWidgetThickness = resources.getDimensionPixelSize(R.dimen.mtrl_slider_widget_height);

    minTrackSidePadding = resources.getDimensionPixelOffset(R.dimen.mtrl_slider_track_side_padding);
    trackSidePadding = minTrackSidePadding;

    defaultThumbRadius = resources.getDimensionPixelSize(R.dimen.mtrl_slider_thumb_radius);
    defaultTrackThickness = resources.getDimensionPixelSize(R.dimen.mtrl_slider_track_height);

    defaultTickActiveRadius = resources.getDimensionPixelSize(R.dimen.mtrl_slider_tick_radius);
    defaultTickInactiveRadius = resources.getDimensionPixelSize(R.dimen.mtrl_slider_tick_radius);
    minTickSpacing = resources.getDimensionPixelSize(R.dimen.mtrl_slider_tick_min_spacing);

    labelPadding = resources.getDimensionPixelSize(R.dimen.mtrl_slider_label_padding);
  }

  private void processAttributes(Context context, AttributeSet attrs, int defStyleAttr) {
    TypedArray a =
        ThemeEnforcement.obtainStyledAttributes(
            context, attrs, R.styleable.Slider, defStyleAttr, DEF_STYLE_RES);

    setOrientation(a.getInt(R.styleable.Slider_android_orientation, HORIZONTAL));

    labelStyle =
        a.getResourceId(R.styleable.Slider_labelStyle, R.style.Widget_MaterialComponents_Tooltip);

    valueFrom = a.getFloat(R.styleable.Slider_android_valueFrom, 0.0f);
    valueTo = a.getFloat(R.styleable.Slider_android_valueTo, 1.0f);
    setValues(valueFrom);
    stepSize = a.getFloat(R.styleable.Slider_android_stepSize, 0.0f);

    float defaultMinTouchTargetSize =
        (float) Math.ceil(ViewUtils.dpToPx(getContext(), MIN_TOUCH_TARGET_DP));
    minTouchTargetSize =
        (int)
            Math.ceil(
                a.getDimension(R.styleable.Slider_minTouchTargetSize, defaultMinTouchTargetSize));

    boolean hasTrackColor = a.hasValue(R.styleable.Slider_trackColor);

    int trackColorInactiveRes =
        hasTrackColor ? R.styleable.Slider_trackColor : R.styleable.Slider_trackColorInactive;
    int trackColorActiveRes =
        hasTrackColor ? R.styleable.Slider_trackColor : R.styleable.Slider_trackColorActive;

    ColorStateList trackColorInactive =
        MaterialResources.getColorStateList(context, a, trackColorInactiveRes);
    setTrackInactiveTintList(
        trackColorInactive != null
            ? trackColorInactive
            : AppCompatResources.getColorStateList(
                context, R.color.material_slider_inactive_track_color));
    ColorStateList trackColorActive =
        MaterialResources.getColorStateList(context, a, trackColorActiveRes);
    setTrackActiveTintList(
        trackColorActive != null
            ? trackColorActive
            : AppCompatResources.getColorStateList(
                context, R.color.material_slider_active_track_color));
    ColorStateList thumbColor =
        MaterialResources.getColorStateList(context, a, R.styleable.Slider_thumbColor);
    defaultThumbDrawable.setFillColor(thumbColor);

    if (a.hasValue(R.styleable.Slider_thumbStrokeColor)) {
      setThumbStrokeColor(
          MaterialResources.getColorStateList(context, a, R.styleable.Slider_thumbStrokeColor));
    }
    setThumbStrokeWidth(a.getDimension(R.styleable.Slider_thumbStrokeWidth, 0));

    ColorStateList haloColor =
        MaterialResources.getColorStateList(context, a, R.styleable.Slider_haloColor);
    setHaloTintList(
        haloColor != null
            ? haloColor
            : AppCompatResources.getColorStateList(context, R.color.material_slider_halo_color));

    tickVisible = a.getBoolean(R.styleable.Slider_tickVisible, true);
    boolean hasTickColor = a.hasValue(R.styleable.Slider_tickColor);
    int tickColorInactiveRes =
        hasTickColor ? R.styleable.Slider_tickColor : R.styleable.Slider_tickColorInactive;
    int tickColorActiveRes =
        hasTickColor ? R.styleable.Slider_tickColor : R.styleable.Slider_tickColorActive;
    ColorStateList tickColorInactive =
        MaterialResources.getColorStateList(context, a, tickColorInactiveRes);
    setTickInactiveTintList(
        tickColorInactive != null
            ? tickColorInactive
            : AppCompatResources.getColorStateList(
                context, R.color.material_slider_inactive_tick_marks_color));
    ColorStateList tickColorActive =
        MaterialResources.getColorStateList(context, a, tickColorActiveRes);
    setTickActiveTintList(
        tickColorActive != null
            ? tickColorActive
            : AppCompatResources.getColorStateList(
                context, R.color.material_slider_active_tick_marks_color));

    setThumbTrackGapSize(a.getDimensionPixelSize(R.styleable.Slider_thumbTrackGapSize, 0));
    setTrackStopIndicatorSize(
        a.getDimensionPixelSize(R.styleable.Slider_trackStopIndicatorSize, 0));
    setTrackCornerSize(
        a.getDimensionPixelSize(R.styleable.Slider_trackCornerSize, TRACK_CORNER_SIZE_UNSET));
    setTrackInsideCornerSize(a.getDimensionPixelSize(R.styleable.Slider_trackInsideCornerSize, 0));
    setTrackIconActiveStart(
        MaterialResources.getDrawable(context, a, R.styleable.Slider_trackIconActiveStart));
    setTrackIconActiveEnd(
        MaterialResources.getDrawable(context, a, R.styleable.Slider_trackIconActiveEnd));
    setTrackIconActiveColor(
        MaterialResources.getColorStateList(context, a, R.styleable.Slider_trackIconActiveColor));
    setTrackIconInactiveStart(
        MaterialResources.getDrawable(context, a, R.styleable.Slider_trackIconInactiveStart));
    setTrackIconInactiveEnd(
        MaterialResources.getDrawable(context, a, R.styleable.Slider_trackIconInactiveEnd));
    setTrackIconInactiveColor(
        MaterialResources.getColorStateList(context, a, R.styleable.Slider_trackIconInactiveColor));
    setTrackIconSize(a.getDimensionPixelSize(R.styleable.Slider_trackIconSize, 0));

    int radius = a.getDimensionPixelSize(R.styleable.Slider_thumbRadius, 0);
    int thumbWidth = a.getDimensionPixelSize(R.styleable.Slider_thumbWidth, radius * 2);
    int thumbHeight = a.getDimensionPixelSize(R.styleable.Slider_thumbHeight, radius * 2);
    setThumbWidth(thumbWidth);
    setThumbHeight(thumbHeight);
    setHaloRadius(a.getDimensionPixelSize(R.styleable.Slider_haloRadius, 0));

    setThumbElevation(a.getDimension(R.styleable.Slider_thumbElevation, 0));

    setTrackHeight(a.getDimensionPixelSize(R.styleable.Slider_trackHeight, 0));

    setTickActiveRadius(
        a.getDimensionPixelSize(R.styleable.Slider_tickRadiusActive, trackStopIndicatorSize / 2));
    setTickInactiveRadius(
        a.getDimensionPixelSize(R.styleable.Slider_tickRadiusInactive, trackStopIndicatorSize / 2));

    setLabelBehavior(a.getInt(R.styleable.Slider_labelBehavior, LABEL_FLOATING));

    if (!a.getBoolean(R.styleable.Slider_android_enabled, true)) {
      setEnabled(false);
    }

    a.recycle();
  }

  private boolean maybeIncreaseTrackSidePadding() {
    int increasedSidePaddingByThumb = max(thumbWidth / 2 - defaultThumbRadius, 0);
    int increasedSidePaddingByTrack = max((trackThickness - defaultTrackThickness) / 2, 0);
    int increasedSidePaddingByActiveTick = max(tickActiveRadius - defaultTickActiveRadius, 0);
    int increasedSidePaddingByInactiveTick = max(tickInactiveRadius - defaultTickInactiveRadius, 0);
    int newTrackSidePadding =
        minTrackSidePadding
            + max(
                max(increasedSidePaddingByThumb, increasedSidePaddingByTrack),
                max(increasedSidePaddingByActiveTick, increasedSidePaddingByInactiveTick));

    if (trackSidePadding == newTrackSidePadding) {
      return false;
    }
    trackSidePadding = newTrackSidePadding;
    if (isLaidOut()) {
      updateTrackWidth(isVertical() ? getHeight() : getWidth());
    }
    return true;
  }

  private void validateValueFrom() {
    if (valueFrom > valueTo) {
      throw new IllegalStateException(
          String.format(EXCEPTION_ILLEGAL_VALUE_FROM, valueFrom, valueTo));
    }
  }

  private boolean valueLandsOnTick(float value) {
    // Check that the value is a multiple of stepSize given the offset of valueFrom.
    double result =
        new BigDecimal(Float.toString(value))
            .subtract(new BigDecimal(Float.toString(valueFrom)), DECIMAL64)
            .doubleValue();
    return isMultipleOfStepSize(result);
  }

  private boolean isMultipleOfStepSize(double value) {
    // We're using BigDecimal here to avoid floating point rounding errors.
    double result =
        new BigDecimal(Double.toString(value))
            .divide(new BigDecimal(Float.toString(stepSize)), DECIMAL64)
            .doubleValue();

    // If the result is a whole number, it means the value is a multiple of stepSize.
    return Math.abs(Math.round(result) - result) < THRESHOLD;
  }

  private void validateStepSize() {
    if (stepSize > 0.0f && !valueLandsOnTick(valueTo)) {
      throw new IllegalStateException(
          String.format(EXCEPTION_ILLEGAL_STEP_SIZE, stepSize, valueFrom, valueTo));
    }
  }

  private void validateValues() {
    for (Float value : values) {
      if (value < valueFrom || value > valueTo) {
        throw new IllegalStateException(
            String.format(EXCEPTION_ILLEGAL_VALUE, value, valueFrom, valueTo));
      }
      if (stepSize > 0.0f && !valueLandsOnTick(value)) {
        throw new IllegalStateException(
            String.format(EXCEPTION_ILLEGAL_DISCRETE_VALUE, value, valueFrom, stepSize, stepSize));
      }
    }
  }

  private void validateMinSeparation() {
    final float minSeparation = getMinSeparation();
    if (minSeparation < 0) {
      throw new IllegalStateException(
          String.format(EXCEPTION_ILLEGAL_MIN_SEPARATION, minSeparation));
    }
    if (stepSize > 0 && minSeparation > 0) {
      if (separationUnit != UNIT_VALUE) {
        throw new IllegalStateException(
            String.format(
                EXCEPTION_ILLEGAL_MIN_SEPARATION_STEP_SIZE_UNIT, minSeparation, stepSize));
      }
      if (minSeparation < stepSize || !isMultipleOfStepSize(minSeparation)) {
        throw new IllegalStateException(
            String.format(
                EXCEPTION_ILLEGAL_MIN_SEPARATION_STEP_SIZE, minSeparation, stepSize, stepSize));
      }
    }
  }

  private void warnAboutFloatingPointError() {
    if (stepSize == 0) {
      // Only warn if slider uses a step value.
      return;
    }

    if ((int) stepSize != stepSize) {
      Log.w(TAG, String.format(WARNING_FLOATING_POINT_ERROR, "stepSize", stepSize));
    }

    if ((int) valueFrom != valueFrom) {
      Log.w(TAG, String.format(WARNING_FLOATING_POINT_ERROR, "valueFrom", valueFrom));
    }

    if ((int) valueTo != valueTo) {
      Log.w(TAG, String.format(WARNING_FLOATING_POINT_ERROR, "valueTo", valueTo));
    }
  }

  private void validateConfigurationIfDirty() {
    if (dirtyConfig) {
      validateValueFrom();
      validateStepSize();
      validateValues();
      validateMinSeparation();
      warnAboutFloatingPointError();
      dirtyConfig = false;
    }
  }

  public void scheduleTooltipTimeout() {
    removeCallbacks(resetActiveThumbIndex);
    postDelayed(resetActiveThumbIndex, tooltipTimeoutMillis);
  }

  /**
   * Returns the slider's {@code valueFrom} value.
   *
   * @see #setValueFrom(float)
   * @attr ref com.google.android.material.R.styleable#Slider_android_valueFrom
   */
  public float getValueFrom() {
    return valueFrom;
  }

  /**
   * Sets the slider's {@code valueFrom} value.
   *
   * <p>The {@code valueFrom} value must be strictly lower than the {@code valueTo} value. If that
   * is not the case, an {@link IllegalStateException} will be thrown when the view is laid out.
   *
   * @param valueFrom The minimum value for the slider's range of values
   * @see #getValueFrom()
   * @attr ref com.google.android.material.R.styleable#Slider_android_valueFrom
   */
  public void setValueFrom(float valueFrom) {
    this.valueFrom = valueFrom;
    dirtyConfig = true;
    postInvalidate();
  }

  /**
   * Returns the slider's {@code valueTo} value.
   *
   * @see #setValueTo(float)
   * @attr ref com.google.android.material.R.styleable#Slider_android_valueTo
   */
  public float getValueTo() {
    return valueTo;
  }

  /**
   * Sets the slider's {@code valueTo} value.
   *
   * <p>The {@code valueTo} value must be strictly greater than the {@code valueFrom} value. If that
   * is not the case, an {@link IllegalStateException} will be thrown when the view is laid out.
   *
   * @param valueTo The maximum value for the slider's range of values
   * @see #getValueTo()
   * @attr ref com.google.android.material.R.styleable#Slider_android_valueTo
   */
  public void setValueTo(float valueTo) {
    this.valueTo = valueTo;
    dirtyConfig = true;
    postInvalidate();
  }

  @NonNull
  List<Float> getValues() {
    return new ArrayList<>(values);
  }

  /**
   * Sets multiple values for the slider. Each value will represent a different thumb.
   *
   * <p>Each value must be greater or equal to {@code valueFrom}, and lesser or equal to {@code
   * valueTo}. If that is not the case, an {@link IllegalStateException} will be thrown when the
   * view is laid out.
   *
   * <p>If the slider is in discrete mode (i.e. the tick increment value is greater than 0), the
   * values must be set to a value falls on a tick (i.e.: {@code value == valueFrom + x * stepSize},
   * where {@code x} is an integer equal to or greater than 0). If that is not the case, an {@link
   * IllegalStateException} will be thrown when the view is laid out.
   *
   * @param values An array of values to set.
   * @see #getValues()
   */
  void setValues(@NonNull Float... values) {
    ArrayList<Float> list = new ArrayList<>();
    Collections.addAll(list, values);
    setValuesInternal(list);
  }

  /**
   * Sets multiple values for the slider. Each value will represent a different thumb.
   *
   * <p>Each value must be greater or equal to {@code valueFrom}, and lesser or equal to {@code
   * valueTo}. If that is not the case, an {@link IllegalStateException} will be thrown when the
   * view is laid out.
   *
   * <p>If the slider is in discrete mode (i.e. the tick increment value is greater than 0), the
   * values must be set to a value falls on a tick (i.e.: {@code value == valueFrom + x * stepSize},
   * where {@code x} is an integer equal to or greater than 0). If that is not the case, an {@link
   * IllegalStateException} will be thrown when the view is laid out.
   *
   * @param values An array of values to set.
   * @throws IllegalArgumentException If {@code values} is empty.
   */
  void setValues(@NonNull List<Float> values) {
    setValuesInternal(new ArrayList<>(values));
  }

  /**
   * This method assumes the list passed in is a copy. It is split out so we can call it from {@link
   * #setValues(Float...)} and {@link #setValues(List)}
   */
  private void setValuesInternal(@NonNull ArrayList<Float> values) {
    if (values.isEmpty()) {
      throw new IllegalArgumentException("At least one value must be set");
    }

    Collections.sort(values);

    if (this.values.size() == values.size()) {
      if (this.values.equals(values)) {
        return;
      }
    }

    this.values = values;
    dirtyConfig = true;
    // Only update the focused thumb index. The active thumb index will be updated on touch.
    focusedThumbIdx = 0;
    updateHaloHotspot();
    createLabelPool();
    dispatchOnChangedProgrammatically();
    postInvalidate();
  }

  private void createLabelPool() {
    // If there are too many labels, remove the extra ones from the end.
    if (labels.size() > values.size()) {
      List<TooltipDrawable> tooltipDrawables = labels.subList(values.size(), labels.size());
      for (TooltipDrawable label : tooltipDrawables) {
        if (isAttachedToWindow()) {
          detachLabelFromContentView(label);
        }
      }
      tooltipDrawables.clear();
    }

    // If there's not enough labels, add more.
    while (labels.size() < values.size()) {
      // Because there's currently no way to copy the TooltipDrawable we use this to make more
      // if more thumbs are added.
      TooltipDrawable tooltipDrawable =
          TooltipDrawable.createFromAttributes(getContext(), null, 0, labelStyle);
      labels.add(tooltipDrawable);
      if (isAttachedToWindow()) {
        attachLabelToContentView(tooltipDrawable);
      }
    }

    // Add a stroke if there is more than one label for when they overlap.
    int strokeWidth = labels.size() == 1 ? 0 : 1;
    for (TooltipDrawable label : labels) {
      label.setStrokeWidth(strokeWidth);
    }
  }

  /**
   * Returns the step size used to mark the ticks.
   *
   * <p>A step size of 0 means that the slider is operating in continuous mode. A step size greater
   * than 0 means that the slider is operating in discrete mode.
   *
   * @see #setStepSize(float)
   * @attr ref com.google.android.material.R.styleable#Slider_android_stepSize
   */
  public float getStepSize() {
    return stepSize;
  }

  /**
   * Sets the step size to use to mark the ticks.
   *
   * <p>Setting this value to 0 will make the slider operate in continuous mode. Setting this value
   * to a number greater than 0 will make the slider operate in discrete mode.
   *
   * <p>The step size must evenly divide the range described by the {@code valueFrom} and {@code
   * valueTo}, it must be a factor of the range. If the step size is not a factor of the range, an
   * {@link IllegalStateException} will be thrown when this view is laid out.
   *
   * <p>Setting this value to a negative value will result in an {@link IllegalArgumentException}.
   *
   * @param stepSize The interval value at which ticks must be drawn. Set to 0 to operate the slider
   *     in continuous mode and not have any ticks.
   * @throws IllegalArgumentException If the step size is less than 0
   * @see #getStepSize()
   * @attr ref com.google.android.material.R.styleable#Slider_android_stepSize
   */
  public void setStepSize(float stepSize) {
    if (stepSize < 0.0f) {
      throw new IllegalArgumentException(
          String.format(EXCEPTION_ILLEGAL_STEP_SIZE, stepSize, valueFrom, valueTo));
    }
    if (this.stepSize != stepSize) {
      this.stepSize = stepSize;
      dirtyConfig = true;
      postInvalidate();
    }
  }

  /**
   * Sets the custom thumb drawable which will be used for all value positions. Note that the custom
   * drawable provided will be resized to match the thumb radius set by {@link #setThumbRadius(int)}
   * or {@link #setThumbRadiusResource(int)}. Be aware that the image quality may be compromised
   * during resizing.
   *
   * @see #setCustomThumbDrawable(Drawable)
   * @see #setCustomThumbDrawablesForValues(int...)
   * @see #setCustomThumbDrawablesForValues(Drawable...)
   */
  void setCustomThumbDrawable(@DrawableRes int drawableResId) {
    setCustomThumbDrawable(getResources().getDrawable(drawableResId));
  }

  /**
   * Sets the custom thumb drawable which will be used for all value positions. Note that the custom
   * drawable provided will be resized to match the thumb radius set by {@link #setThumbRadius(int)}
   * or {@link #setThumbRadiusResource(int)}. Be aware that the image quality may be compromised
   * during resizing.
   *
   * @see #setCustomThumbDrawable(int)
   * @see #setCustomThumbDrawablesForValues(int...)
   * @see #setCustomThumbDrawablesForValues(Drawable...)
   */
  void setCustomThumbDrawable(@NonNull Drawable drawable) {
    customThumbDrawable = initializeCustomThumbDrawable(drawable);
    customThumbDrawablesForValues.clear();
    postInvalidate();
  }

  /**
   * Sets custom thumb drawables. The drawables provided will be used in its corresponding value
   * position - i.e., the first drawable will be used to indicate the first value, and so on. If the
   * number of drawables is less than the number of values, the default drawable will be used for
   * the remaining values.
   *
   * <p>Note that the custom drawables provided will be resized to match the thumb radius set by
   * {@link #setThumbRadius(int)} or {@link #setThumbRadiusResource(int)}. Be aware that the image
   * quality may be compromised during resizing.
   *
   * @see #setCustomThumbDrawablesForValues(Drawable...)
   */
  void setCustomThumbDrawablesForValues(@NonNull @DrawableRes int... customThumbDrawableResIds) {
    Drawable[] customThumbDrawables = new Drawable[customThumbDrawableResIds.length];
    for (int i = 0; i < customThumbDrawableResIds.length; i++) {
      customThumbDrawables[i] = getResources().getDrawable(customThumbDrawableResIds[i]);
    }
    setCustomThumbDrawablesForValues(customThumbDrawables);
  }

  /**
   * Sets custom thumb drawables. The drawables provided will be used in its corresponding value
   * position - i.e., the first drawable will be used to indicate the first value, and so on. If the
   * number of drawables is less than the number of values, the default drawable will be used for
   * the remaining values.
   *
   * <p>Note that the custom drawables provided will be resized to match the thumb radius set by
   * {@link #setThumbRadius(int)} or {@link #setThumbRadiusResource(int)}. Be aware that the image
   * quality may be compromised during resizing.
   *
   * @see #setCustomThumbDrawablesForValues(int...)
   */
  void setCustomThumbDrawablesForValues(@NonNull Drawable... customThumbDrawables) {
    this.customThumbDrawable = null;
    this.customThumbDrawablesForValues = new ArrayList<>();
    for (Drawable originalDrawable : customThumbDrawables) {
      this.customThumbDrawablesForValues.add(initializeCustomThumbDrawable(originalDrawable));
    }
    postInvalidate();
  }

  private Drawable initializeCustomThumbDrawable(Drawable originalDrawable) {
    Drawable drawable = originalDrawable.mutate().getConstantState().newDrawable();
    adjustCustomThumbDrawableBounds(drawable);
    return drawable;
  }

  private void adjustCustomThumbDrawableBounds(Drawable drawable) {
    int originalWidth = drawable.getIntrinsicWidth();
    int originalHeight = drawable.getIntrinsicHeight();
    if (originalWidth == -1 && originalHeight == -1) {
      drawable.setBounds(0, 0, thumbWidth, thumbHeight);
    } else {
      float scaleRatio = (float) max(thumbWidth, thumbHeight) / max(originalWidth, originalHeight);
      drawable.setBounds(
          0, 0, (int) (originalWidth * scaleRatio), (int) (originalHeight * scaleRatio));
    }
  }

  /** Returns the index of the currently focused thumb */
  public int getFocusedThumbIndex() {
    return focusedThumbIdx;
  }

  /** Sets the index of the currently focused thumb */
  public void setFocusedThumbIndex(int index) {
    if (index < 0 || index >= values.size()) {
      throw new IllegalArgumentException("index out of range");
    }
    focusedThumbIdx = index;
    accessibilityHelper.requestKeyboardFocusForVirtualView(focusedThumbIdx);
    postInvalidate();
  }

  protected void setActiveThumbIndex(int index) {
    activeThumbIdx = index;
  }

  /** Returns the index of the currently active thumb, or -1 if no thumb is active */
  public int getActiveThumbIndex() {
    return activeThumbIdx;
  }

  /**
   * Registers a callback to be invoked when the slider changes. On the RangeSlider implementation,
   * the listener is invoked once for each value.
   *
   * @param listener The callback to run when the slider changes
   */
  public void addOnChangeListener(@NonNull L listener) {
    changeListeners.add(listener);
  }

  /**
   * Removes a callback for value changes from this slider.
   *
   * @param listener The callback that'll stop receive slider changes
   */
  public void removeOnChangeListener(@NonNull L listener) {
    changeListeners.remove(listener);
  }

  /** Removes all instances of attached to this slider */
  public void clearOnChangeListeners() {
    changeListeners.clear();
  }

  /**
   * Registers a callback to be invoked when the slider touch event is being started or stopped
   *
   * @param listener The callback to run when the slider starts or stops being touched
   */
  public void addOnSliderTouchListener(@NonNull T listener) {
    touchListeners.add(listener);
  }

  /**
   * Removes a callback to be invoked when the slider touch event is being started or stopped
   *
   * @param listener The callback that'll stop be notified when the slider is being touched
   */
  public void removeOnSliderTouchListener(@NonNull T listener) {
    touchListeners.remove(listener);
  }

  /** Removes all instances of touch listeners attached to this slider */
  public void clearOnSliderTouchListeners() {
    touchListeners.clear();
  }

  /**
   * Returns {@code true} if the slider has a {@link LabelFormatter} attached, {@code false}
   * otherwise.
   */
  public boolean hasLabelFormatter() {
    return formatter != null;
  }

  /**
   * Registers a {@link LabelFormatter} to be used to format the value displayed in the bubble shown
   * when the slider operates in discrete mode.
   *
   * @param formatter The {@link LabelFormatter} to use to format the bubble's text
   */
  public void setLabelFormatter(@Nullable LabelFormatter formatter) {
    this.formatter = formatter;
  }

  /**
   * Returns the elevation of the thumb.
   *
   * @see #setThumbElevation(float)
   * @see #setThumbElevationResource(int)
   * @attr ref com.google.android.material.R.styleable#Slider_thumbElevation
   */
  public float getThumbElevation() {
    return defaultThumbDrawable.getElevation();
  }

  /**
   * Sets the elevation of the thumb.
   *
   * @see #getThumbElevation()
   * @attr ref com.google.android.material.R.styleable#Slider_thumbElevation
   */
  public void setThumbElevation(float elevation) {
    defaultThumbDrawable.setElevation(elevation);
  }

  /**
   * Sets the elevation of the thumb from a dimension resource.
   *
   * @see #getThumbElevation()
   * @attr ref com.google.android.material.R.styleable#Slider_thumbElevation
   */
  public void setThumbElevationResource(@DimenRes int elevation) {
    setThumbElevation(getResources().getDimension(elevation));
  }

  /**
   * Returns the radius of the thumb. Note that setting this will also affect custom drawables set
   * through {@link #setCustomThumbDrawable(int)}, {@link #setCustomThumbDrawable(Drawable)}, {@link
   * #setCustomThumbDrawablesForValues(int...)}, and {@link
   * #setCustomThumbDrawablesForValues(Drawable...)}.
   *
   * @see #setThumbRadius(int)
   * @see #setThumbRadiusResource(int)
   * @attr ref com.google.android.material.R.styleable#Slider_thumbRadius
   */
  @Px
  public int getThumbRadius() {
    return thumbWidth / 2;
  }

  /**
   * Sets the radius of the thumb in pixels. Note that setting this will also affect custom
   * drawables set through {@link #setCustomThumbDrawable(int)}, {@link
   * #setCustomThumbDrawable(Drawable)}, {@link #setCustomThumbDrawablesForValues(int...)}, and
   * {@link #setCustomThumbDrawablesForValues(Drawable...)}.
   *
   * @see #getThumbRadius()
   * @attr ref com.google.android.material.R.styleable#Slider_thumbRadius
   */
  public void setThumbRadius(@IntRange(from = 0) @Px int radius) {
    setThumbWidth(radius * 2);
    setThumbHeight(radius * 2);
  }

  /**
   * Sets the radius of the thumb from a dimension resource. Note that setting this will also affect
   * custom drawables set through {@link #setCustomThumbDrawable(int)}, {@link
   * #setCustomThumbDrawable(Drawable)}, {@link #setCustomThumbDrawablesForValues(int...)}, and
   * {@link #setCustomThumbDrawablesForValues(Drawable...)}.
   *
   * @see #getThumbRadius()
   * @attr ref com.google.android.material.R.styleable#Slider_thumbRadius
   */
  public void setThumbRadiusResource(@DimenRes int radius) {
    setThumbRadius(getResources().getDimensionPixelSize(radius));
  }

  /**
   * Returns the width of the thumb. Note that setting this will also affect custom drawables set
   * through {@link #setCustomThumbDrawable(int)}, {@link #setCustomThumbDrawable(Drawable)}, {@link
   * #setCustomThumbDrawablesForValues(int...)}, and {@link
   * #setCustomThumbDrawablesForValues(Drawable...)}.
   *
   * @see #setThumbWidth(int)
   * @see #setThumbWidthResource(int)
   * @attr ref com.google.android.material.R.styleable#Slider_thumbWidth
   */
  @Px
  public int getThumbWidth() {
    return thumbWidth;
  }

  /**
   * Sets the width of the thumb in pixels. Note that setting this will also affect custom drawables
   * set through {@link #setCustomThumbDrawable(int)}, {@link #setCustomThumbDrawable(Drawable)},
   * {@link #setCustomThumbDrawablesForValues(int...)}, and {@link
   * #setCustomThumbDrawablesForValues(Drawable...)}.
   *
   * @see #getThumbWidth()
   * @attr ref com.google.android.material.R.styleable#Slider_thumbWidth
   */
  public void setThumbWidth(@IntRange(from = 0) @Px int width) {
    if (width == thumbWidth) {
      return;
    }

    thumbWidth = width;

    defaultThumbDrawable.setShapeAppearanceModel(
        ShapeAppearanceModel.builder().setAllCorners(ROUNDED, thumbWidth / 2f).build());
    defaultThumbDrawable.setBounds(0, 0, thumbWidth, thumbHeight);

    if (customThumbDrawable != null) {
      adjustCustomThumbDrawableBounds(customThumbDrawable);
    }
    for (Drawable customDrawable : customThumbDrawablesForValues) {
      adjustCustomThumbDrawableBounds(customDrawable);
    }

    updateWidgetLayout(false);
  }

  /**
   * Sets the width of the thumb from a dimension resource. Note that setting this will also affect
   * custom drawables set through {@link #setCustomThumbDrawable(int)}, {@link
   * #setCustomThumbDrawable(Drawable)}, {@link #setCustomThumbDrawablesForValues(int...)}, and
   * {@link #setCustomThumbDrawablesForValues(Drawable...)}.
   *
   * @see #getThumbWidth()
   * @attr ref com.google.android.material.R.styleable#Slider_thumbWidth
   */
  public void setThumbWidthResource(@DimenRes int width) {
    setThumbWidth(getResources().getDimensionPixelSize(width));
  }

  /**
   * Returns the height of the thumb. Note that setting this will also affect custom drawables set
   * through {@link #setCustomThumbDrawable(int)}, {@link #setCustomThumbDrawable(Drawable)}, {@link
   * #setCustomThumbDrawablesForValues(int...)}, and {@link
   * #setCustomThumbDrawablesForValues(Drawable...)}.
   *
   * @see #setThumbHeight(int)
   * @see #setThumbHeightResource(int)
   * @attr ref com.google.android.material.R.styleable#Slider_thumbHeight
   */
  @Px
  public int getThumbHeight() {
    return thumbHeight;
  }

  /**
   * Sets the height of the thumb in pixels. Note that setting this will also affect custom
   * drawables set through {@link #setCustomThumbDrawable(int)}, {@link
   * #setCustomThumbDrawable(Drawable)}, {@link #setCustomThumbDrawablesForValues(int...)}, and
   * {@link #setCustomThumbDrawablesForValues(Drawable...)}.
   *
   * @see #getThumbHeight()
   * @attr ref com.google.android.material.R.styleable#Slider_thumbHeight
   */
  public void setThumbHeight(@IntRange(from = 0) @Px int height) {
    if (height == thumbHeight) {
      return;
    }

    thumbHeight = height;

    defaultThumbDrawable.setBounds(0, 0, thumbWidth, thumbHeight);

    if (customThumbDrawable != null) {
      adjustCustomThumbDrawableBounds(customThumbDrawable);
    }
    for (Drawable customDrawable : customThumbDrawablesForValues) {
      adjustCustomThumbDrawableBounds(customDrawable);
    }

    updateWidgetLayout(false);
  }

  /**
   * Sets the height of the thumb from a dimension resource. Note that setting this will also affect
   * custom drawables set through {@link #setCustomThumbDrawable(int)}, {@link
   * #setCustomThumbDrawable(Drawable)}, {@link #setCustomThumbDrawablesForValues(int...)}, and
   * {@link #setCustomThumbDrawablesForValues(Drawable...)}.
   *
   * @see #getThumbHeight()
   * @attr ref com.google.android.material.R.styleable#Slider_thumbHeight
   */
  public void setThumbHeightResource(@DimenRes int height) {
    setThumbHeight(getResources().getDimensionPixelSize(height));
  }

  /**
   * Sets the stroke color for the thumbs. Both thumbStroke color and thumbStroke width must be set
   * for a stroke to be drawn.
   *
   * @param thumbStrokeColor Color to use for the stroke in the thumbs.
   * @attr ref com.google.android.material.R.styleable#Slider_thumbStrokeColor
   * @see #setThumbStrokeColorResource(int)
   * @see #getThumbStrokeColor()
   */
  public void setThumbStrokeColor(@Nullable ColorStateList thumbStrokeColor) {
    defaultThumbDrawable.setStrokeColor(thumbStrokeColor);
    postInvalidate();
  }

  /**
   * Sets the stroke color resource for the thumbs. Both thumbStroke color and thumbStroke width
   * must be set for a stroke to be drawn.
   *
   * @param thumbStrokeColorResourceId Color resource to use for the stroke.
   * @attr ref com.google.android.material.R.styleable#Slider_thumbStrokeColor
   * @see #setThumbStrokeColor(ColorStateList)
   * @see #getThumbStrokeColor()
   */
  public void setThumbStrokeColorResource(@ColorRes int thumbStrokeColorResourceId) {
    if (thumbStrokeColorResourceId != 0) {
      setThumbStrokeColor(
          AppCompatResources.getColorStateList(getContext(), thumbStrokeColorResourceId));
    }
  }

  /**
   * Gets the stroke color for the thumb.
   *
   * @return The color used for the stroke in the thumb.
   * @attr ref com.google.android.material.R.styleable#Slider_thumbStrokeColor
   * @see #setThumbStrokeColor(ColorStateList)
   * @see #setThumbStrokeColorResource(int)
   */
  public ColorStateList getThumbStrokeColor() {
    return defaultThumbDrawable.getStrokeColor();
  }

  /**
   * Sets the stroke width for the thumb. Both thumbStroke color and thumbStroke width must be set
   * for a stroke to be drawn.
   *
   * @param thumbStrokeWidth Stroke width for the thumb
   * @attr ref com.google.android.material.R.styleable#Slider_thumbStrokeWidth
   * @see #setThumbStrokeWidthResource(int)
   * @see #getThumbStrokeWidth()
   */
  public void setThumbStrokeWidth(float thumbStrokeWidth) {
    defaultThumbDrawable.setStrokeWidth(thumbStrokeWidth);
    postInvalidate();
  }

  /**
   * Sets the stroke width dimension resource for the thumb.Both thumbStroke color and thumbStroke
   * width must be set for a stroke to be drawn.
   *
   * @param thumbStrokeWidthResourceId Stroke width dimension resource for the thumb
   * @attr ref com.google.android.material.R.styleable#Slider_thumbStrokeWidth
   * @see #setThumbStrokeWidth(float)
   * @see #getThumbStrokeWidth()
   */
  public void setThumbStrokeWidthResource(@DimenRes int thumbStrokeWidthResourceId) {
    if (thumbStrokeWidthResourceId != 0) {
      setThumbStrokeWidth(getResources().getDimension(thumbStrokeWidthResourceId));
    }
  }

  /**
   * Gets the stroke width for the thumb
   *
   * @return Stroke width for the thumb.
   * @attr ref com.google.android.material.R.styleable#Slider_thumbStrokeWidth
   * @see #setThumbStrokeWidth(float)
   * @see #setThumbStrokeWidthResource(int)
   */
  public float getThumbStrokeWidth() {
    return defaultThumbDrawable.getStrokeWidth();
  }

  /**
   * Returns the radius of the halo.
   *
   * @see #setHaloRadius(int)
   * @see #setHaloRadiusResource(int)
   * @attr ref com.google.android.material.R.styleable#Slider_haloRadius
   */
  @Px
  public int getHaloRadius() {
    return haloRadius;
  }

  /**
   * Sets the radius of the halo in pixels.
   *
   * @see #getHaloRadius()
   * @attr ref com.google.android.material.R.styleable#Slider_haloRadius
   */
  public void setHaloRadius(@IntRange(from = 0) @Px int radius) {
    if (radius == haloRadius) {
      return;
    }

    haloRadius = radius;
    Drawable background = getBackground();
    if (!shouldDrawCompatHalo() && background instanceof RippleDrawable) {
      DrawableUtils.setRippleDrawableRadius((RippleDrawable) background, haloRadius);
      return;
    }

    postInvalidate();
  }

  /**
   * Sets the radius of the halo from a dimension resource.
   *
   * @see #getHaloRadius()
   * @attr ref com.google.android.material.R.styleable#Slider_haloRadius
   */
  public void setHaloRadiusResource(@DimenRes int radius) {
    setHaloRadius(getResources().getDimensionPixelSize(radius));
  }

  /**
   * Returns the {@link LabelBehavior} used.
   *
   * @see #setLabelBehavior(int)
   * @attr ref com.google.android.material.R.styleable#Slider_labelBehavior
   */
  @LabelBehavior
  public int getLabelBehavior() {
    return labelBehavior;
  }

  /**
   * Determines the {@link LabelBehavior} used.
   *
   * @see LabelBehavior
   * @see #getLabelBehavior()
   * @attr ref com.google.android.material.R.styleable#Slider_labelBehavior
   */
  public void setLabelBehavior(@LabelBehavior int labelBehavior) {
    if (this.labelBehavior != labelBehavior) {
      this.labelBehavior = labelBehavior;
      updateWidgetLayout(true);
    }
  }

  /**
   * Returns whether the labels should be always shown based on the {@link LabelBehavior}.
   *
   * @see LabelBehavior
   * @attr ref com.google.android.material.R.styleable#Slider_labelBehavior
   */
  private boolean shouldAlwaysShowLabel() {
    return this.labelBehavior == LABEL_VISIBLE;
  }

  /** Returns the side padding of the track. */
  @Px
  public int getTrackSidePadding() {
    return trackSidePadding;
  }

  /** Returns the width of the track in pixels. */
  @Px
  public int getTrackWidth() {
    return trackWidth;
  }

  /**
   * Returns the height of the track in pixels.
   *
   * @see #setTrackHeight(int)
   * @attr ref com.google.android.material.R.styleable#Slider_trackHeight
   */
  @Px
  public int getTrackHeight() {
    return trackThickness;
  }

  /**
   * Set the height of the track in pixels.
   *
   * @see #getTrackHeight()
   * @attr ref com.google.android.material.R.styleable#Slider_trackHeight
   */
  public void setTrackHeight(@IntRange(from = 0) @Px int trackHeight) {
    if (this.trackThickness != trackHeight) {
      this.trackThickness = trackHeight;
      invalidateTrack();
      updateWidgetLayout(false);
    }
  }

  /**
   * Returns the radius of the active tick in pixels.
   *
   * @attr ref com.google.android.material.R.styleable#Slider_activeTickRadius
   * @see #setTickActiveRadius(int)
   */
  @Px
  public int getTickActiveRadius() {
    return tickActiveRadius;
  }

  /**
   * Set the radius of the active tick in pixels.
   *
   * @attr ref com.google.android.material.R.styleable#Slider_activeTickRadius
   * @see #getTickActiveRadius()
   */
  public void setTickActiveRadius(@IntRange(from = 0) @Px int tickActiveRadius) {
    if (this.tickActiveRadius != tickActiveRadius) {
      this.tickActiveRadius = tickActiveRadius;
      activeTicksPaint.setStrokeWidth(tickActiveRadius * 2);
      updateWidgetLayout(false);
    }
  }

  /**
   * Returns the radius of the inactive tick in pixels.
   *
   * @attr ref com.google.android.material.R.styleable#Slider_inactiveTickRadius
   * @see #setTickInactiveRadius(int)
   */
  @Px
  public int getTickInactiveRadius() {
    return tickInactiveRadius;
  }

  /**
   * Set the radius of the inactive tick in pixels.
   *
   * @attr ref com.google.android.material.R.styleable#Slider_inactiveTickRadius
   * @see #getTickInactiveRadius()
   */
  public void setTickInactiveRadius(@IntRange(from = 0) @Px int tickInactiveRadius) {
    if (this.tickInactiveRadius != tickInactiveRadius) {
      this.tickInactiveRadius = tickInactiveRadius;
      inactiveTicksPaint.setStrokeWidth(tickInactiveRadius * 2);
      updateWidgetLayout(false);
    }
  }

  private void updateWidgetLayout(boolean forceRefresh) {
    boolean sizeChanged = maybeIncreaseWidgetThickness();
    boolean sidePaddingChanged = maybeIncreaseTrackSidePadding();
    if (isVertical()) {
      updateRotationMatrix();
    }
    if (sizeChanged || forceRefresh) {
      requestLayout();
    } else if (sidePaddingChanged) {
      postInvalidate();
    }
  }

  private boolean maybeIncreaseWidgetThickness() {
    int paddings;
    if (isVertical()) {
      paddings = getPaddingLeft() + getPaddingRight();
    } else {
      paddings = getPaddingTop() + getPaddingBottom();
    }
    int minHeightRequiredByTrack = trackThickness + paddings;
    int minHeightRequiredByThumb = thumbHeight + paddings;

    int newWidgetHeight =
        max(minWidgetThickness, max(minHeightRequiredByTrack, minHeightRequiredByThumb));
    if (newWidgetHeight == widgetThickness) {
      return false;
    }
    widgetThickness = newWidgetHeight;
    return true;
  }

  private void updateRotationMatrix() {
    float pivot = calculateTrackCenter();
    rotationMatrix.reset();
    rotationMatrix.setRotate(90, pivot, pivot);
  }

  /**
   * Returns the color of the halo.
   *
   * @see #setHaloTintList(ColorStateList)
   * @attr ref com.google.android.material.R.styleable#Slider_haloColor
   */
  @NonNull
  public ColorStateList getHaloTintList() {
    return haloColor;
  }

  /**
   * Sets the color of the halo.
   *
   * @see #getHaloTintList()
   * @attr ref com.google.android.material.R.styleable#Slider_haloColor
   */
  public void setHaloTintList(@NonNull ColorStateList haloColor) {
    if (haloColor.equals(this.haloColor)) {
      return;
    }

    this.haloColor = haloColor;
    Drawable background = getBackground();
    if (!shouldDrawCompatHalo() && background instanceof RippleDrawable) {
      ((RippleDrawable) background).setColor(haloColor);
      return;
    }

    haloPaint.setColor(getColorForState(haloColor));
    haloPaint.setAlpha(HALO_ALPHA);
    invalidate();
  }

  /**
   * Returns the color of the thumb.
   *
   * @see #setThumbTintList(ColorStateList)
   * @attr ref com.google.android.material.R.styleable#Slider_thumbColor
   */
  @NonNull
  public ColorStateList getThumbTintList() {
    return defaultThumbDrawable.getFillColor();
  }

  /**
   * Sets the color of the thumb.
   *
   * @see #getThumbTintList()
   * @attr ref com.google.android.material.R.styleable#Slider_thumbColor
   */
  public void setThumbTintList(@NonNull ColorStateList thumbColor) {
    if (thumbColor.equals(defaultThumbDrawable.getFillColor())) {
      return;
    }

    defaultThumbDrawable.setFillColor(thumbColor);
    invalidate();
  }

  /**
   * Returns the color of the tick if the active and inactive parts aren't different.
   *
   * @throws IllegalStateException If {@code tickColorActive} and {@code tickColorInactive} have
   *     been set to different values.
   * @see #setTickTintList(ColorStateList)
   * @see #setTickInactiveTintList(ColorStateList)
   * @see #setTickActiveTintList(ColorStateList)
   * @see #getTickInactiveTintList()
   * @see #getTickActiveTintList()
   * @attr ref com.google.android.material.R.styleable#Slider_tickColor
   */
  @NonNull
  public ColorStateList getTickTintList() {
    if (!tickColorInactive.equals(tickColorActive)) {
      throw new IllegalStateException(
          "The inactive and active ticks are different colors. Use the getTickColorInactive() and"
              + " getTickColorActive() methods instead.");
    }
    return tickColorActive;
  }

  /**
   * Sets the color of the tick marks.
   *
   * @see #setTickInactiveTintList(ColorStateList)
   * @see #setTickActiveTintList(ColorStateList)
   * @see #getTickTintList()
   * @attr ref com.google.android.material.R.styleable#Slider_tickColor
   */
  public void setTickTintList(@NonNull ColorStateList tickColor) {
    setTickInactiveTintList(tickColor);
    setTickActiveTintList(tickColor);
  }

  /**
   * Returns the color of the ticks on the active portion of the track.
   *
   * @see #setTickActiveTintList(ColorStateList)
   * @see #setTickTintList(ColorStateList)
   * @see #getTickTintList()
   * @attr ref com.google.android.material.R.styleable#Slider_tickColorActive
   */
  @NonNull
  public ColorStateList getTickActiveTintList() {
    return tickColorActive;
  }

  /**
   * Sets the color of the ticks on the active portion of the track.
   *
   * @see #getTickActiveTintList()
   * @see #setTickTintList(ColorStateList)
   * @attr ref com.google.android.material.R.styleable#Slider_tickColorActive
   */
  public void setTickActiveTintList(@NonNull ColorStateList tickColor) {
    if (tickColor.equals(tickColorActive)) {
      return;
    }
    tickColorActive = tickColor;
    activeTicksPaint.setColor(getColorForState(tickColorActive));
    invalidate();
  }

  /**
   * Returns the color of the ticks on the inactive portion of the track.
   *
   * @see #setTickInactiveTintList(ColorStateList)
   * @see #setTickTintList(ColorStateList)
   * @see #getTickTintList()
   * @attr ref com.google.android.material.R.styleable#Slider_tickColorInactive
   */
  @NonNull
  public ColorStateList getTickInactiveTintList() {
    return tickColorInactive;
  }

  /**
   * Sets the color of the ticks on the inactive portion of the track.
   *
   * @see #getTickInactiveTintList()
   * @see #setTickTintList(ColorStateList)
   * @attr ref com.google.android.material.R.styleable#Slider_tickColorInactive
   */
  public void setTickInactiveTintList(@NonNull ColorStateList tickColor) {
    if (tickColor.equals(tickColorInactive)) {
      return;
    }
    tickColorInactive = tickColor;
    inactiveTicksPaint.setColor(getColorForState(tickColorInactive));
    invalidate();
  }

  /**
   * Returns whether the tick marks are visible. Only used when the slider is in discrete mode.
   *
   * @see #setTickVisible(boolean)
   * @attr ref com.google.android.material.R.styleable#Slider_tickVisible
   */
  public boolean isTickVisible() {
    return tickVisible;
  }

  /**
   * Sets whether the tick marks are visible. Only used when the slider is in discrete mode.
   *
   * @param tickVisible The visibility of tick marks.
   * @attr ref com.google.android.material.R.styleable#Slider_tickVisible
   */
  public void setTickVisible(boolean tickVisible) {
    if (this.tickVisible != tickVisible) {
      this.tickVisible = tickVisible;
      postInvalidate();
    }
  }

  /**
   * Returns the color of the track if the active and inactive parts aren't different.
   *
   * @throws IllegalStateException If {@code trackColorActive} and {@code trackColorInactive} have
   *     been set to different values.
   * @see #setTrackTintList(ColorStateList)
   * @see #setTrackInactiveTintList(ColorStateList)
   * @see #setTrackActiveTintList(ColorStateList)
   * @see #getTrackInactiveTintList()
   * @see #getTrackActiveTintList()
   * @attr ref com.google.android.material.R.styleable#Slider_trackColor
   */
  @NonNull
  public ColorStateList getTrackTintList() {
    if (!trackColorInactive.equals(trackColorActive)) {
      throw new IllegalStateException(
          "The inactive and active parts of the track are different colors. Use the"
              + " getInactiveTrackColor() and getActiveTrackColor() methods instead.");
    }
    return trackColorActive;
  }

  /**
   * Sets the color of the track.
   *
   * @see #setTrackInactiveTintList(ColorStateList)
   * @see #setTrackActiveTintList(ColorStateList)
   * @see #getTrackTintList()
   * @attr ref com.google.android.material.R.styleable#Slider_trackColor
   */
  public void setTrackTintList(@NonNull ColorStateList trackColor) {
    setTrackInactiveTintList(trackColor);
    setTrackActiveTintList(trackColor);
  }

  /**
   * Returns the color of the active portion of the track.
   *
   * @see #setTrackActiveTintList(ColorStateList)
   * @see #setTrackTintList(ColorStateList)
   * @see #getTrackTintList()
   * @attr ref com.google.android.material.R.styleable#Slider_trackColorActive
   */
  @NonNull
  public ColorStateList getTrackActiveTintList() {
    return trackColorActive;
  }

  /**
   * Sets the color of the active portion of the track.
   *
   * @see #getTrackActiveTintList()
   * @see #setTrackTintList(ColorStateList)
   * @attr ref com.google.android.material.R.styleable#Slider_trackColorActive
   */
  public void setTrackActiveTintList(@NonNull ColorStateList trackColor) {
    if (trackColor.equals(trackColorActive)) {
      return;
    }
    trackColorActive = trackColor;
    activeTrackPaint.setColor(getColorForState(trackColorActive));
    invalidate();
  }

  /**
   * Returns the color of the inactive portion of the track.
   *
   * @see #setTrackInactiveTintList(ColorStateList)
   * @see #setTrackTintList(ColorStateList)
   * @see #getTrackTintList()
   * @attr ref com.google.android.material.R.styleable#Slider_trackColorInactive
   */
  @NonNull
  public ColorStateList getTrackInactiveTintList() {
    return trackColorInactive;
  }

  /**
   * Sets the color of the inactive portion of the track.
   *
   * @see #getTrackInactiveTintList()
   * @see #setTrackTintList(ColorStateList)
   * @attr ref com.google.android.material.R.styleable#Slider_trackColorInactive
   */
  public void setTrackInactiveTintList(@NonNull ColorStateList trackColor) {
    if (trackColor.equals(trackColorInactive)) {
      return;
    }
    trackColorInactive = trackColor;
    inactiveTrackPaint.setColor(getColorForState(trackColorInactive));
    invalidate();
  }

  /**
   * Returns the size of the gap between the thumb and the track.
   *
   * @see #setThumbTrackGapSize(int)
   * @attr ref com.google.android.material.R.styleable#Slider_thumbTrackGapSize
   */
  public int getThumbTrackGapSize() {
    return thumbTrackGapSize;
  }

  /**
   * Sets the size of the gap between the thumb and the track.
   *
   * @see #getThumbTrackGapSize()
   * @attr ref com.google.android.material.R.styleable#Slider_thumbTrackGapSize
   */
  public void setThumbTrackGapSize(@Px int thumbTrackGapSize) {
    if (this.thumbTrackGapSize == thumbTrackGapSize) {
      return;
    }
    this.thumbTrackGapSize = thumbTrackGapSize;
    invalidate();
  }

  /**
   * Returns the size of the stop indicator at the edges of the track.
   *
   * @see #setTrackStopIndicatorSize(int)
   * @attr ref com.google.android.material.R.styleable#Slider_trackStopIndicatorSize
   */
  public int getTrackStopIndicatorSize() {
    return trackStopIndicatorSize;
  }

  /**
   * Sets the size of the stop indicator at the edges of the track.
   *
   * @see #getTrackStopIndicatorSize()
   * @attr ref com.google.android.material.R.styleable#Slider_trackStopIndicatorSize
   */
  public void setTrackStopIndicatorSize(@Px int trackStopIndicatorSize) {
    if (this.trackStopIndicatorSize == trackStopIndicatorSize) {
      return;
    }
    this.trackStopIndicatorSize = trackStopIndicatorSize;
    stopIndicatorPaint.setStrokeWidth(trackStopIndicatorSize);
    invalidate();
  }

  /**
   * Returns the corner size on the outside of the track.
   *
   * @see #setTrackCornerSize(int)
   * @attr ref com.google.android.material.R.styleable#Slider_trackCornerSize
   */
  @Px
  public int getTrackCornerSize() {
    if (trackCornerSize == TRACK_CORNER_SIZE_UNSET) {
      return trackThickness / 2; // full rounded corners by default when unset
    }
    return trackCornerSize;
  }

  /**
   * Sets the corner size on the outside of the track.
   *
   * @see #getTrackCornerSize()
   * @attr ref com.google.android.material.R.styleable#Slider_trackCornerSize
   */
  public void setTrackCornerSize(@Px int cornerSize) {
    if (this.trackCornerSize == cornerSize) {
      return;
    }
    this.trackCornerSize = cornerSize;
    invalidate();
  }

  /**
   * Returns the corner size on the inside of the track (visible with gap).
   *
   * @see #setTrackInsideCornerSize(int)
   * @attr ref com.google.android.material.R.styleable#Slider_trackInsideCornerSize
   */
  public int getTrackInsideCornerSize() {
    return trackInsideCornerSize;
  }

  /**
   * Sets the corner size on the inside of the track (visible with gap).
   *
   * @see #getTrackInsideCornerSize()
   * @attr ref com.google.android.material.R.styleable#Slider_trackInsideCornerSize
   */
  public void setTrackInsideCornerSize(@Px int cornerSize) {
    if (this.trackInsideCornerSize == cornerSize) {
      return;
    }
    this.trackInsideCornerSize = cornerSize;
    invalidate();
  }

  /**
   * Sets the active track start icon.
   *
   * @param icon Drawable to use for the active track's start icon.
   * @attr ref com.google.android.material.R.styleable#Slider_trackIconActiveStart
   * @see #setTrackIconActiveStart(int)
   * @see #getTrackIconActiveStart()
   */
  public void setTrackIconActiveStart(@Nullable Drawable icon) {
    if (this.trackIconActiveStart == icon) {
      return;
    }
    this.trackIconActiveStart = icon;
    invalidate();
  }

  /**
   * Sets the active track start icon.
   *
   * @param iconResourceId Drawable resource ID to use for the active track's start icon.
   * @attr ref com.google.android.material.R.styleable#Slider_trackIconActiveStart
   * @see #setTrackIconActiveStart(Drawable)
   * @see #getTrackIconActiveStart()
   */
  public void setTrackIconActiveStart(@DrawableRes int iconResourceId) {
    Drawable icon = null;
    if (iconResourceId != 0) {
      icon = AppCompatResources.getDrawable(getContext(), iconResourceId);
    }
    setTrackIconActiveStart(icon);
  }

  /**
   * Gets the active track start icon shown, if present.
   *
   * @return Start icon shown for this active track, if present.
   * @attr ref com.google.android.material.R.styleable#Slider_trackIconActiveStart
   * @see #setTrackIconActiveStart(Drawable)
   * @see #setTrackIconActiveStart(int)
   */
  @Nullable
  public Drawable getTrackIconActiveStart() {
    return trackIconActiveStart;
  }

  /**
   * Sets the active track end icon.
   *
   * @param icon Drawable to use for the active track's end icon.
   * @attr ref com.google.android.material.R.styleable#Slider_trackIconActiveEnd
   * @see #setTrackIconActiveEnd(int)
   * @see #getTrackIconActiveEnd()
   */
  public void setTrackIconActiveEnd(@Nullable Drawable icon) {
    if (this.trackIconActiveEnd == icon) {
      return;
    }
    this.trackIconActiveEnd = icon;
    invalidate();
  }

  /**
   * Sets the active track end icon.
   *
   * @param iconResourceId Drawable resource ID to use for the active track's end icon.
   * @attr ref com.google.android.material.R.styleable#Slider_trackIconActiveEnd
   * @see #setTrackIconActiveEnd(Drawable)
   * @see #getTrackIconActiveEnd()
   */
  public void setTrackIconActiveEnd(@DrawableRes int iconResourceId) {
    Drawable icon = null;
    if (iconResourceId != 0) {
      icon = AppCompatResources.getDrawable(getContext(), iconResourceId);
    }
    setTrackIconActiveEnd(icon);
  }

  /**
   * Gets the active track end icon shown, if present.
   *
   * @return End icon shown for this active track, if present.
   * @attr ref com.google.android.material.R.styleable#Slider_trackIconActiveEnd
   * @see #setTrackIconActiveEnd(Drawable)
   * @see #setTrackIconActiveEnd(int)
   */
  @Nullable
  public Drawable getTrackIconActiveEnd() {
    return trackIconActiveEnd;
  }

  /**
   * Sets the track icons size.
   *
   * @param size size to use for the track icons.
   * @attr ref com.google.android.material.R.styleable#Slider_trackIconSize
   * @see #getTrackIconSize()
   */
  public void setTrackIconSize(@Px int size) {
    if (this.trackIconSize == size) {
      return;
    }
    this.trackIconSize = size;
    invalidate();
  }

  /**
   * Gets the track icons size shown, if present.
   *
   * @return Size of the icons shown for this track, if present.
   * @attr ref com.google.android.material.R.styleable#Slider_trackIconSize
   * @see #setTrackIconSize(int)
   */
  public int getTrackIconSize() {
    return trackIconSize;
  }

  /**
   * Sets the active track icon color.
   *
   * @param color color to use for the active track's icon.
   * @attr ref com.google.android.material.R.styleable#Slider_trackIconActiveColor
   * @see #getTrackIconActiveColor()
   */
  public void setTrackIconActiveColor(@Nullable ColorStateList color) {
    if (this.trackIconActiveColor == color) {
      return;
    }
    this.trackIconActiveColor = color;
    invalidate();
  }

  /**
   * Gets the active track icon color shown, if present.
   *
   * @return Color of the icon shown for this active track, if present.
   * @attr ref com.google.android.material.R.styleable#Slider_trackIconActiveColor
   * @see #setTrackIconActiveColor(ColorStateList)
   */
  @Nullable
  public ColorStateList getTrackIconActiveColor() {
    return trackIconActiveColor;
  }

  /**
   * Sets the inactive track start icon.
   *
   * @param icon Drawable to use for the inactive track's start icon.
   * @attr ref com.google.android.material.R.styleable#Slider_trackIconInactiveStart
   * @see #setTrackIconInactiveStart(int)
   * @see #getTrackIconInactiveStart()
   */
  public void setTrackIconInactiveStart(@Nullable Drawable icon) {
    if (this.trackIconInactiveStart == icon) {
      return;
    }
    this.trackIconInactiveStart = icon;
    invalidate();
  }

  /**
   * Sets the inactive track start icon.
   *
   * @param iconResourceId Drawable resource ID to use for the inactive track's start icon.
   * @attr ref com.google.android.material.R.styleable#Slider_trackIconInactiveStart
   * @see #setTrackIconInactiveStart(Drawable)
   * @see #getTrackIconInactiveStart()
   */
  public void setTrackIconInactiveStart(@DrawableRes int iconResourceId) {
    Drawable icon = null;
    if (iconResourceId != 0) {
      icon = AppCompatResources.getDrawable(getContext(), iconResourceId);
    }
    setTrackIconInactiveStart(icon);
  }

  /**
   * Gets the inactive track start icon shown, if present.
   *
   * @return Start icon shown for this inactive track, if present.
   * @attr ref com.google.android.material.R.styleable#Slider_trackIconInactiveStart
   * @see #setTrackIconInactiveStart(Drawable)
   * @see #setTrackIconInactiveStart(int)
   */
  @Nullable
  public Drawable getTrackIconInactiveStart() {
    return trackIconInactiveStart;
  }

  /**
   * Sets the inactive track end icon.
   *
   * @param icon Drawable to use for the inactive track's end icon.
   * @attr ref com.google.android.material.R.styleable#Slider_trackIconInactiveEnd
   * @see #setTrackIconInactiveEnd(int)
   * @see #getTrackIconInactiveEnd()
   */
  public void setTrackIconInactiveEnd(@Nullable Drawable icon) {
    if (this.trackIconInactiveEnd == icon) {
      return;
    }
    this.trackIconInactiveEnd = icon;
    invalidate();
  }

  /**
   * Sets the inactive track end icon.
   *
   * @param iconResourceId Drawable resource ID to use for the inactive track's end icon.
   * @attr ref com.google.android.material.R.styleable#Slider_trackIconInactiveEnd
   * @see #setTrackIconInactiveEnd(Drawable)
   * @see #getTrackIconInactiveEnd()
   */
  public void setTrackIconInactiveEnd(@DrawableRes int iconResourceId) {
    Drawable icon = null;
    if (iconResourceId != 0) {
      icon = AppCompatResources.getDrawable(getContext(), iconResourceId);
    }
    setTrackIconInactiveEnd(icon);
  }

  /**
   * Gets the inactive track end icon shown, if present.
   *
   * @return End icon shown for this inactive track, if present.
   * @attr ref com.google.android.material.R.styleable#Slider_trackIconInactiveEnd
   * @see #setTrackIconInactiveEnd(Drawable)
   * @see #setTrackIconInactiveEnd(int)
   */
  @Nullable
  public Drawable getTrackIconInactiveEnd() {
    return trackIconInactiveEnd;
  }

  /**
   * Sets the inactive track icon color.
   *
   * @param color color to use for the inactive track's icon.
   * @attr ref com.google.android.material.R.styleable#Slider_trackIconInactiveColor
   * @see #getTrackIconInactiveColor()
   */
  public void setTrackIconInactiveColor(@Nullable ColorStateList color) {
    if (this.trackIconInactiveColor == color) {
      return;
    }
    this.trackIconInactiveColor = color;
    invalidate();
  }

  /**
   * Gets the inactive track icon color shown, if present.
   *
   * @return Color of the icon shown for this inactive track, if present.
   * @attr ref com.google.android.material.R.styleable#Slider_trackIconInactiveColor
   * @see #setTrackIconInactiveColor(ColorStateList)
   */
  @Nullable
  public ColorStateList getTrackIconInactiveColor() {
    return trackIconInactiveColor;
  }

  @Override
  protected void onVisibilityChanged(@NonNull View changedView, int visibility) {
    super.onVisibilityChanged(changedView, visibility);
    // When the visibility is set to VISIBLE, onDraw() is called again which adds or removes labels
    // according to the setting.
    if (visibility != VISIBLE) {
      ViewOverlayImpl contentViewOverlay = ViewUtils.getContentViewOverlay(this);
      if (contentViewOverlay == null) {
        return;
      }
      for (TooltipDrawable label : labels) {
        contentViewOverlay.remove(label);
      }
    }
  }

  @Override
  public void setEnabled(boolean enabled) {
    super.setEnabled(enabled);
    // When we're disabled, set the layer type to hardware so we can clear the track out from behind
    // the thumb.
    setLayerType(enabled ? LAYER_TYPE_NONE : LAYER_TYPE_HARDWARE, null);
  }

  public void setOrientation(@Orientation int orientation) {
    if (this.widgetOrientation == orientation) {
      return;
    }
    this.widgetOrientation = orientation;
    updateWidgetLayout(true);
  }

  @Override
  protected void onAttachedToWindow() {
    super.onAttachedToWindow();

    // Update factoring in the visibility of all ancestors.
    thisAndAncestorsVisible = isShown();

    getViewTreeObserver().addOnScrollChangedListener(onScrollChangedListener);
    getViewTreeObserver().addOnGlobalLayoutListener(onGlobalLayoutListener);
    // The label is attached on the Overlay relative to the content.
    for (TooltipDrawable label : labels) {
      attachLabelToContentView(label);
    }
  }

  private void attachLabelToContentView(TooltipDrawable label) {
    label.setRelativeToView(ViewUtils.getContentView(this));
  }

  @Override
  protected void onDetachedFromWindow() {
    if (accessibilityEventSender != null) {
      removeCallbacks(accessibilityEventSender);
    }

    labelsAreAnimatedIn = false;
    for (TooltipDrawable label : labels) {
      detachLabelFromContentView(label);
    }
    getViewTreeObserver().removeOnScrollChangedListener(onScrollChangedListener);
    getViewTreeObserver().removeOnGlobalLayoutListener(onGlobalLayoutListener);
    super.onDetachedFromWindow();
  }

  private void detachLabelFromContentView(TooltipDrawable label) {
    ViewOverlayImpl contentViewOverlay = ViewUtils.getContentViewOverlay(this);
    if (contentViewOverlay != null) {
      contentViewOverlay.remove(label);
      label.detachView(ViewUtils.getContentView(this));
    }
  }

  @Override
  protected void onMeasure(int widthMeasureSpec, int heightMeasureSpec) {
    int labelSize = 0;
    if (labelBehavior == LABEL_WITHIN_BOUNDS || shouldAlwaysShowLabel()) {
      labelSize = labels.get(0).getIntrinsicHeight();
    }
    int spec = MeasureSpec.makeMeasureSpec(widgetThickness + labelSize, MeasureSpec.EXACTLY);
    if (isVertical()) {
      super.onMeasure(spec, heightMeasureSpec);
    } else {
      super.onMeasure(widthMeasureSpec, spec);
    }
  }

  @Override
  protected void onSizeChanged(int w, int h, int oldw, int oldh) {
    updateTrackWidth(isVertical() ? h : w);
    updateHaloHotspot();
  }

  private void maybeCalculateTicksCoordinates() {
    if (stepSize <= 0.0f) {
      return;
    }

    validateConfigurationIfDirty();

    int tickCount = (int) ((valueTo - valueFrom) / stepSize + 1);
    // Limit the tickCount if they will be too dense.
    tickCount = min(tickCount, trackWidth / minTickSpacing + 1);
    if (ticksCoordinates == null || ticksCoordinates.length != tickCount * 2) {
      ticksCoordinates = new float[tickCount * 2];
    }

    float interval = trackWidth / (float) (tickCount - 1);
    for (int i = 0; i < tickCount * 2; i += 2) {
      ticksCoordinates[i] = trackSidePadding + i / 2f * interval;
      ticksCoordinates[i + 1] = calculateTrackCenter();
    }

    if (isVertical()) {
      rotationMatrix.mapPoints(ticksCoordinates);
    }
  }

  private void updateTrackWidth(int width) {
    // Update the visible track width.
    trackWidth = max(width - trackSidePadding * 2, 0);

    // Update the visible tick coordinates.
    maybeCalculateTicksCoordinates();
  }

  private void updateHaloHotspot() {
    // Set the hotspot as the halo if RippleDrawable is being used.
    if (!shouldDrawCompatHalo() && getMeasuredWidth() > 0) {
      final Drawable background = getBackground();
      if (background instanceof RippleDrawable) {
        float x = normalizeValue(values.get(focusedThumbIdx)) * trackWidth + trackSidePadding;
        int y = calculateTrackCenter();
        float[] haloBounds = {x - haloRadius, y - haloRadius, x + haloRadius, y + haloRadius};
        if (isVertical()) {
          rotationMatrix.mapPoints(haloBounds);
        }
        DrawableCompat.setHotspotBounds(
            background,
            (int) haloBounds[0],
            (int) haloBounds[1],
            (int) haloBounds[2],
            (int) haloBounds[3]);
      }
    }
  }

  private int calculateTrackCenter() {
    return widgetThickness / 2
        + (labelBehavior == LABEL_WITHIN_BOUNDS || shouldAlwaysShowLabel()
            ? labels.get(0).getIntrinsicHeight()
            : 0);
  }

  @Override
  protected void onDraw(@NonNull Canvas canvas) {
    if (dirtyConfig) {
      validateConfigurationIfDirty();

      // Update the visible tick coordinates.
      maybeCalculateTicksCoordinates();
    }

    super.onDraw(canvas);

    int yCenter = calculateTrackCenter();

    float first = values.get(0);
    float last = values.get(values.size() - 1);
    if (last < valueTo || (values.size() > 1 && first > valueFrom) || valueTo == valueFrom) {
      drawInactiveTrack(canvas, trackWidth, yCenter);
    }
    if (last > valueFrom) {
      drawActiveTrack(canvas, trackWidth, yCenter);
    }
    drawTrackIcons(canvas, activeTrackRect, inactiveTrackRect);

    maybeDrawTicks(canvas);
    maybeDrawStopIndicator(canvas, yCenter);

    if ((thumbIsPressed || isFocused()) && isEnabled()) {
      maybeDrawCompatHalo(canvas, trackWidth, yCenter);
    }

    updateLabels();

    drawThumbs(canvas, trackWidth, yCenter);
  }

  /**
   * Returns a float array where {@code float[0]} is the normalized left position and {@code
   * float[1]} is the normalized right position of the range.
   */
  private float[] getActiveRange() {
    float min = values.get(0);
    float max = values.get(values.size() - 1);
    float left = normalizeValue(values.size() == 1 ? valueFrom : min);
    float right = normalizeValue(max);

    // In RTL we draw things in reverse, so swap the left and right range values
    return isRtl() || isVertical() ? new float[] {right, left} : new float[] {left, right};
  }

  private void drawInactiveTrack(@NonNull Canvas canvas, int width, int yCenter) {
    int trackCornerSize = getTrackCornerSize();
    float[] activeRange = getActiveRange();
    float right = trackSidePadding + activeRange[1] * width;
    if (right < trackSidePadding + width) {
      inactiveTrackRect.set(
          right + thumbTrackGapSize,
          yCenter - trackThickness / 2f,
          trackSidePadding + width + trackCornerSize,
          yCenter + trackThickness / 2f);
      updateTrack(
          canvas,
          inactiveTrackPaint,
          inactiveTrackRect,
          trackCornerSize,
          FullCornerDirection.RIGHT);
    }

    // Also draw inactive track to the left if there is any
    float left = trackSidePadding + activeRange[0] * width;
    if (left > trackSidePadding) {
      inactiveTrackRect.set(
          trackSidePadding - trackCornerSize,
          yCenter - trackThickness / 2f,
          left - thumbTrackGapSize,
          yCenter + trackThickness / 2f);
      updateTrack(
          canvas, inactiveTrackPaint, inactiveTrackRect, trackCornerSize, FullCornerDirection.LEFT);
    }
  }

  /**
   * Returns a number between 0 and 1 indicating where on the track this value should sit with 0
   * being on the far left, and 1 on the far right.
   */
  private float normalizeValue(float value) {
<<<<<<< HEAD
    float normalized = 0;
    if (valueTo != valueFrom) {
      normalized = (value - valueFrom) / (valueTo - valueFrom);
    }
    if (isRtl()) {
=======
    float normalized = (value - valueFrom) / (valueTo - valueFrom);
    if (isRtl() || isVertical()) {
>>>>>>> 767f25aa
      return 1 - normalized;
    }
    return normalized;
  }

  private void drawActiveTrack(@NonNull Canvas canvas, int width, int yCenter) {
    float[] activeRange = getActiveRange();
    float right = trackSidePadding + activeRange[1] * width;
    float left = trackSidePadding + activeRange[0] * width;

    FullCornerDirection direction = FullCornerDirection.NONE;
    if (values.size() == 1) { // Only 1 thumb
      direction = isRtl() || isVertical() ? FullCornerDirection.RIGHT : FullCornerDirection.LEFT;
    }

    for (int i = 0; i < values.size(); i++) {
      if (values.size() > 1) {
        if (i > 0) {
          left = valueToX(values.get(i - 1));
        }
        right = valueToX(values.get(i));
        if (isRtl() || isVertical()) { // Swap left right
          float temp = left;
          left = right;
          right = temp;
        }
      }

      int trackCornerSize = getTrackCornerSize();
      switch (direction) {
        case NONE:
          left += thumbTrackGapSize;
          right -= thumbTrackGapSize;
          break;
        case LEFT:
          left -= trackCornerSize;
          right -= thumbTrackGapSize;
          break;
        case RIGHT:
          left += thumbTrackGapSize;
          right += trackCornerSize;
          break;
        default:
          // fall through
      }

      // Nothing to draw if left is bigger than right.
      if (left >= right) {
        continue;
      }

      activeTrackRect.set(
          left, yCenter - trackThickness / 2f, right, yCenter + trackThickness / 2f);
      updateTrack(canvas, activeTrackPaint, activeTrackRect, trackCornerSize, direction);
    }
  }

  private float calculateStartTrackCornerSize(float trackCornerSize) {
    if (values.isEmpty() || !hasGapBetweenThumbAndTrack()) {
      return trackCornerSize;
    }
    int firstIdx = isRtl() || isVertical() ? values.size() - 1 : 0;
    float currentX = valueToX(values.get(firstIdx)) - trackSidePadding;
    if (currentX < trackCornerSize) {
      return max(currentX, trackInsideCornerSize);
    }
    return trackCornerSize;
  }

  private float calculateEndTrackCornerSize(float trackCornerSize) {
    if (values.isEmpty() || !hasGapBetweenThumbAndTrack()) {
      return trackCornerSize;
    }
    int lastIdx = isRtl() || isVertical() ? 0 : values.size() - 1;
    float currentX = valueToX(values.get(lastIdx)) - trackSidePadding;
    if (currentX > trackWidth - trackCornerSize) {
      return max(trackWidth - currentX, trackInsideCornerSize);
    }
    return trackCornerSize;
  }

  private void drawTrackIcons(
      @NonNull Canvas canvas,
      @NonNull RectF activeTrackBounds,
      @NonNull RectF inactiveTrackBounds) {
    if (values.size() > 1) {
      Log.w(TAG, "Track icons can only be used when only 1 thumb is present.");
    }

    // draw track start icons
    calculateBoundsAndDrawTrackIcon(
        canvas, activeTrackBounds, trackIconActiveStart, trackIconActiveColor, true);
    calculateBoundsAndDrawTrackIcon(
        canvas, inactiveTrackBounds, trackIconInactiveStart, trackIconInactiveColor, true);
    // draw track end icons
    calculateBoundsAndDrawTrackIcon(
        canvas, activeTrackBounds, trackIconActiveEnd, trackIconActiveColor, false);
    calculateBoundsAndDrawTrackIcon(
        canvas, inactiveTrackBounds, trackIconInactiveEnd, trackIconInactiveColor, false);
  }

  private void calculateBoundsAndDrawTrackIcon(
      @NonNull Canvas canvas,
      @NonNull RectF trackBounds,
      @Nullable Drawable icon,
      @Nullable ColorStateList iconColor,
      boolean isStart) {
    if (icon != null) {
      calculateTrackIconBounds(trackBounds, iconRectF, trackIconSize, isStart);
      if (!iconRectF.isEmpty()) {
        drawTrackIcon(canvas, iconRectF, icon, iconColor);
      }
    }
  }

  private void drawTrackIcon(
      @NonNull Canvas canvas,
      @NonNull RectF iconBounds,
      @NonNull Drawable icon,
      @Nullable ColorStateList color) {
    DrawableCompat.setTintList(icon, color);
    if (isVertical()) {
      rotationMatrix.mapRect(iconBounds);
    }
    iconBounds.round(iconRect);
    icon.setBounds(iconRect);
    icon.draw(canvas);
  }

  private void calculateTrackIconBounds(
      @NonNull RectF trackBounds, @NonNull RectF iconBounds, @Px int iconSize, boolean isStart) {
    float iconPadding = getResources().getDimension(R.dimen.m3_slider_track_icon_padding);
    float iconLeft;
    if (isStart) {
      iconLeft =
          isRtl() || isVertical()
              ? trackBounds.right - iconSize - iconPadding
              : trackBounds.left + iconPadding;
    } else {
      iconLeft =
          isRtl() || isVertical()
              ? trackBounds.left + iconPadding
              : trackBounds.right - iconSize - iconPadding;
    }
    float iconRight = iconLeft + iconSize;
    int iconTop = calculateTrackCenter() - iconSize / 2;
    if (trackBounds.left > iconLeft - iconPadding || trackBounds.right < iconRight + iconPadding) {
      // not enough space to draw icon
      iconBounds.setEmpty();
      return;
    }
    iconBounds.set(iconLeft, iconTop, iconRight, iconTop + iconSize);
  }

  private boolean hasGapBetweenThumbAndTrack() {
    return thumbTrackGapSize > 0;
  }

  // The direction where the track has full corners.
  private enum FullCornerDirection {
    BOTH,
    LEFT,
    RIGHT,
    NONE
  }

  private void updateTrack(
      Canvas canvas, Paint paint, RectF bounds, float cornerSize, FullCornerDirection direction) {
    float leftCornerSize = calculateStartTrackCornerSize(cornerSize);
    float rightCornerSize = calculateEndTrackCornerSize(cornerSize);
    switch (direction) {
      case BOTH:
        break;
      case LEFT:
        rightCornerSize = trackInsideCornerSize;
        break;
      case RIGHT:
        leftCornerSize = trackInsideCornerSize;
        break;
      case NONE:
        leftCornerSize = trackInsideCornerSize;
        rightCornerSize = trackInsideCornerSize;
        break;
    }

    paint.setStyle(Style.FILL);
    paint.setStrokeCap(Cap.BUTT);
    // TODO(b/373654533): activate anti-aliasing for legacy Slider
    if (hasGapBetweenThumbAndTrack()) {
      paint.setAntiAlias(true);
    }

    RectF rotated = new RectF(bounds);
    if (isVertical()) {
      rotationMatrix.mapRect(rotated);
    }
    // Draws track path with rounded corners.
    trackPath.reset();
    if (bounds.width() >= leftCornerSize + rightCornerSize) {
      // Fills one rounded rectangle.
      trackPath.addRoundRect(
          rotated, getCornerRadii(leftCornerSize, rightCornerSize), Direction.CW);
      canvas.drawPath(trackPath, paint);
    } else {
      // Clips the canvas and draws the fully rounded track.
      float minCornerSize = min(leftCornerSize, rightCornerSize);
      float maxCornerSize = max(leftCornerSize, rightCornerSize);
      canvas.save();
      // Clips the canvas using the current bounds with the smaller corner size.
      trackPath.addRoundRect(rotated, minCornerSize, minCornerSize, Direction.CW);
      canvas.clipPath(trackPath);
      // Then draws a rectangle with the minimum width for full corners.
      switch (direction) {
        case LEFT:
          cornerRect.set(bounds.left, bounds.top, bounds.left + 2 * maxCornerSize, bounds.bottom);
          break;
        case RIGHT:
          cornerRect.set(bounds.right - 2 * maxCornerSize, bounds.top, bounds.right, bounds.bottom);
          break;
        default:
          cornerRect.set(
              bounds.centerX() - maxCornerSize,
              bounds.top,
              bounds.centerX() + maxCornerSize,
              bounds.bottom);
      }
      if (isVertical()) {
        rotationMatrix.mapRect(cornerRect);
      }
      canvas.drawRoundRect(cornerRect, maxCornerSize, maxCornerSize, paint);
      canvas.restore();
    }
  }

  private float[] getCornerRadii(float leftSide, float rightSide) {
    if (isVertical()) {
      return new float[] {
        leftSide, leftSide, leftSide, leftSide, rightSide, rightSide, rightSide, rightSide
      };
    } else {
      return new float[] {
        leftSide, leftSide,
        rightSide, rightSide,
        rightSide, rightSide,
        leftSide, leftSide
      };
    }
  }

  private void maybeDrawTicks(@NonNull Canvas canvas) {
    if (!tickVisible || stepSize <= 0.0f) {
      return;
    }

    float[] activeRange = getActiveRange();

    // Calculate the index of the left tick of the active track.
    final int leftActiveTickIndex =
        (int) Math.ceil(activeRange[0] * (ticksCoordinates.length / 2f - 1));

    // Calculate the index of the right tick of the active track.
    final int rightActiveTickIndex =
        (int) Math.floor(activeRange[1] * (ticksCoordinates.length / 2f - 1));

    // Draw ticks on the left inactive track (if any).
    if (leftActiveTickIndex > 0) {
      canvas.drawPoints(ticksCoordinates, 0, leftActiveTickIndex * 2, inactiveTicksPaint);
    }

    // Draw ticks on the active track (if any).
    if (leftActiveTickIndex <= rightActiveTickIndex) {
      canvas.drawPoints(
          ticksCoordinates,
          leftActiveTickIndex * 2,
          (rightActiveTickIndex - leftActiveTickIndex + 1) * 2,
          activeTicksPaint);
    }

    // Draw ticks on the right inactive track (if any).
    if ((rightActiveTickIndex + 1) * 2 < ticksCoordinates.length) {
      canvas.drawPoints(
          ticksCoordinates,
          (rightActiveTickIndex + 1) * 2,
          ticksCoordinates.length - (rightActiveTickIndex + 1) * 2,
          inactiveTicksPaint);
    }
  }

  private void maybeDrawStopIndicator(@NonNull Canvas canvas, int yCenter) {
    if (trackStopIndicatorSize <= 0 || values.isEmpty()) {
      return;
    }

    // Draw stop indicator at the end of the track.
    if (values.get(values.size() - 1) < valueTo) {
      drawStopIndicator(canvas, valueToX(valueTo), yCenter);
    }
    // Multiple thumbs, inactive track may be visible at the start.
    if (values.size() > 1 && values.get(0) > valueFrom) {
      drawStopIndicator(canvas, valueToX(valueFrom), yCenter);
    }
  }

  private void drawStopIndicator(@NonNull Canvas canvas, float x, float y) {
    if (isVertical()) {
      canvas.drawPoint(y, x, stopIndicatorPaint);
    } else {
      canvas.drawPoint(x, y, stopIndicatorPaint);
    }
  }

  private void drawThumbs(@NonNull Canvas canvas, int width, int yCenter) {
    for (int i = 0; i < values.size(); i++) {
      float value = values.get(i);
      if (customThumbDrawable != null) {
        drawThumbDrawable(canvas, width, yCenter, value, customThumbDrawable);
      } else if (i < customThumbDrawablesForValues.size()) {
        drawThumbDrawable(canvas, width, yCenter, value, customThumbDrawablesForValues.get(i));
      } else {
        // Clear out the track behind the thumb if we're in a disable state since the thumb is
        // transparent.
        if (!isEnabled()) {
          canvas.drawCircle(
              trackSidePadding + normalizeValue(value) * width,
              yCenter,
              getThumbRadius(),
              thumbPaint);
        }
        drawThumbDrawable(canvas, width, yCenter, value, defaultThumbDrawable);
      }
    }
  }

  private void drawThumbDrawable(
      @NonNull Canvas canvas, int width, int top, float value, @NonNull Drawable thumbDrawable) {
    canvas.save();
    if (isVertical()) {
      canvas.setMatrix(rotationMatrix);
    }
    canvas.translate(
        trackSidePadding
            + (int) (normalizeValue(value) * width)
            - (thumbDrawable.getBounds().width() / 2f),
        top - (thumbDrawable.getBounds().height() / 2f));
    thumbDrawable.draw(canvas);
    canvas.restore();
  }

  private void maybeDrawCompatHalo(@NonNull Canvas canvas, int width, int top) {
    // Only draw the halo for devices that aren't using the ripple.
    if (shouldDrawCompatHalo()) {
      float centerX = trackSidePadding + normalizeValue(values.get(focusedThumbIdx)) * width;
      float[] bounds = {centerX, top};
      if (isVertical()) {
        rotationMatrix.mapPoints(bounds);
      }
      if (VERSION.SDK_INT < VERSION_CODES.P) {
        // In this case we can clip the rect to allow drawing outside the bounds.
        canvas.clipRect(
            bounds[0] - haloRadius,
            bounds[1] - haloRadius,
            bounds[0] + haloRadius,
            bounds[1] + haloRadius,
            Op.UNION);
      }
      canvas.drawCircle(bounds[0], bounds[1], haloRadius, haloPaint);
    }
  }

  private boolean shouldDrawCompatHalo() {
    return forceDrawCompatHalo || !(getBackground() instanceof RippleDrawable);
  }

  @Override
  public boolean onTouchEvent(@NonNull MotionEvent event) {
    if (!isEnabled()) {
      return false;
    }

    float eventCoordinate = isVertical() ? event.getY() : event.getX();
    touchPosition = (eventCoordinate - trackSidePadding) / trackWidth;
    touchPosition = max(0, touchPosition);
    touchPosition = min(1, touchPosition);

    switch (event.getActionMasked()) {
      case MotionEvent.ACTION_DOWN:
        touchDownX = eventCoordinate;

        // If we're inside a vertical scrolling container,
        // we should start dragging in ACTION_MOVE
        if (isPotentialVerticalScroll(event)) {
          break;
        }

        getParent().requestDisallowInterceptTouchEvent(true);

        if (!pickActiveThumb()) {
          // Couldn't determine the active thumb yet.
          break;
        }

        requestFocus();
        thumbIsPressed = true;
        updateThumbWidthWhenPressed();
        onStartTrackingTouch();

        snapTouchPosition();
        updateHaloHotspot();
        invalidate();
        break;
      case MotionEvent.ACTION_MOVE:
        if (!thumbIsPressed) {
          // Check if we're trying to scroll vertically instead of dragging this Slider
          if (isPotentialVerticalScroll(event)
              && abs(eventCoordinate - touchDownX) < scaledTouchSlop) {
            return false;
          }
          getParent().requestDisallowInterceptTouchEvent(true);

          if (!pickActiveThumb()) {
            // Couldn't determine the active thumb yet.
            break;
          }

          thumbIsPressed = true;
          updateThumbWidthWhenPressed();
          onStartTrackingTouch();
        }

        snapTouchPosition();
        updateHaloHotspot();
        invalidate();
        break;
      case MotionEvent.ACTION_UP:
      case MotionEvent.ACTION_CANCEL:
        thumbIsPressed = false;
        // We need to handle a tap if the last event was down at the same point.
        if (lastEvent != null
            && lastEvent.getActionMasked() == MotionEvent.ACTION_DOWN
            && abs(lastEvent.getX() - event.getX()) <= scaledTouchSlop
            && abs(lastEvent.getY() - event.getY()) <= scaledTouchSlop) {
          if (pickActiveThumb()) {
            onStartTrackingTouch();
          }
        }

        if (activeThumbIdx != -1) {
          snapTouchPosition();
          updateHaloHotspot();
          // Reset the thumb width.
          if (hasGapBetweenThumbAndTrack()
              && defaultThumbWidth != -1
              && defaultThumbTrackGapSize != -1) {
            setThumbWidth(defaultThumbWidth);
            setThumbTrackGapSize(defaultThumbTrackGapSize);
          }
          activeThumbIdx = -1;
          onStopTrackingTouch();
        }
        invalidate();
        break;
      default:
        // Nothing to do in this case.
    }

    // Set if the thumb is pressed. This will cause the ripple to be drawn.
    setPressed(thumbIsPressed);

    lastEvent = MotionEvent.obtain(event);
    return true;
  }

  private void updateThumbWidthWhenPressed() {
    // Update thumb width and track gap size when pressed.
    if (hasGapBetweenThumbAndTrack()) {
      defaultThumbWidth = thumbWidth;
      defaultThumbTrackGapSize = thumbTrackGapSize;
      int pressedThumbWidth = Math.round(thumbWidth * THUMB_WIDTH_PRESSED_RATIO);
      int delta = thumbWidth - pressedThumbWidth;
      setThumbWidth(pressedThumbWidth);
      setThumbTrackGapSize(thumbTrackGapSize - delta / 2);
    }
  }

  private double snapPosition(float position) {
    if (stepSize > 0.0f && valueTo != valueFrom) {
      int stepCount = (int) ((valueTo - valueFrom) / stepSize);
      return Math.round(position * stepCount) / (double) stepCount;
    }

    return position;
  }

  /**
   * Tries to pick the active thumb if one hasn't already been set. This will pick the closest thumb
   * if there is only one thumb under the touch position. If there is more than one thumb under the
   * touch position, it will wait for enough drag left or right to determine which thumb to pick.
   */
  protected boolean pickActiveThumb() {
    if (activeThumbIdx != -1) {
      return true;
    }

    float touchValue = getValueOfTouchPositionAbsolute();
    float touchX = valueToX(touchValue);
    activeThumbIdx = 0;
    float activeThumbDiff = abs(values.get(activeThumbIdx) - touchValue);
    for (int i = 1; i < values.size(); i++) {
      float valueDiff = abs(values.get(i) - touchValue);
      float valueX = valueToX(values.get(i));
      if (compare(valueDiff, activeThumbDiff) > 0) {
        break;
      }

      boolean movingForward =
          (isRtl() || isVertical()) ? (valueX - touchX) > 0 : (valueX - touchX) < 0;
      // Keep replacing the activeThumbIdx, while the diff decreases.
      // If the diffs are equal we'll pick the thumb based on which direction we are dragging.
      if (compare(valueDiff, activeThumbDiff) < 0) {
        activeThumbDiff = valueDiff;
        activeThumbIdx = i;
        continue;
      }

      if (compare(valueDiff, activeThumbDiff) == 0) {
        // Two thumbs on the same value and we don't have enough movement to use direction yet.
        if (abs(valueX - touchX) < scaledTouchSlop) {
          activeThumbIdx = -1;
          return false;
        }

        if (movingForward) {
          activeThumbDiff = valueDiff;
          activeThumbIdx = i;
        }
      }
    }

    return activeThumbIdx != -1;
  }

  private float getValueOfTouchPositionAbsolute() {
    float position = touchPosition;
    if (isRtl() || isVertical()) {
      position = 1 - position;
    }
    return (position * (valueTo - valueFrom) + valueFrom);
  }

  /**
   * Snaps the thumb position to the closest tick coordinates in discrete mode, and the input
   * position in continuous mode.
   *
   * @return true, if {@code #thumbPosition is updated}; false, otherwise.
   */
  private boolean snapTouchPosition() {
    return snapActiveThumbToValue(getValueOfTouchPosition());
  }

  private boolean snapActiveThumbToValue(float value) {
    return snapThumbToValue(activeThumbIdx, value);
  }

  private boolean snapThumbToValue(int idx, float value) {
    focusedThumbIdx = idx;

    // Check if the new value equals a value that was already set.
    if (abs(value - values.get(idx)) < THRESHOLD) {
      return false;
    }

    float newValue = getClampedValue(idx, value);
    // Replace the old value with the new value of the touch position.
    values.set(idx, newValue);

    dispatchOnChangedFromUser(idx);
    return true;
  }

  /** Thumbs cannot cross each other, clamp the value to a bound or the value next to it. */
  private float getClampedValue(int idx, float value) {
    float minSeparation = getMinSeparation();
    minSeparation = separationUnit == UNIT_PX ? dimenToValue(minSeparation) : minSeparation;
    if (isRtl() || isVertical()) {
      minSeparation = -minSeparation;
    }

    float upperBound = idx + 1 >= values.size() ? valueTo : values.get(idx + 1) - minSeparation;
    float lowerBound = idx - 1 < 0 ? valueFrom : values.get(idx - 1) + minSeparation;
    return clamp(value, lowerBound, upperBound);
  }

  private float dimenToValue(float dimen) {
    if (dimen == 0) {
      return 0;
    }
    return ((dimen - trackSidePadding) / trackWidth) * (valueFrom - valueTo) + valueFrom;
  }

  protected void setSeparationUnit(int separationUnit) {
    this.separationUnit = separationUnit;
    dirtyConfig = true;
    postInvalidate();
  }

  protected float getMinSeparation() {
    return 0;
  }

  private float getValueOfTouchPosition() {
    double position = snapPosition(touchPosition);

    // We might need to invert the touch position to get the correct value.
    if (isRtl() || isVertical()) {
      position = 1 - position;
    }
    return (float) (position * (valueTo - valueFrom) + valueFrom);
  }

  private float valueToX(float value) {
    return normalizeValue(value) * trackWidth + trackSidePadding;
  }

  /**
   * A helper method to get the current animated value of a {@link ValueAnimator}. If the target
   * animator is null or not running, return the default value provided.
   */
  private static float getAnimatorCurrentValueOrDefault(
      ValueAnimator animator, float defaultValue) {
    // If the in animation is interrupting the out animation, attempt to smoothly interrupt by
    // getting the current value of the out animator.
    if (animator != null && animator.isRunning()) {
      float value = (float) animator.getAnimatedValue();
      animator.cancel();
      return value;
    }

    return defaultValue;
  }

  /**
   * Create an animator that shows or hides all slider labels.
   *
   * @param enter True if this animator should show (reveal) labels. False if this animator should
   *     hide labels.
   * @return A value animator that, when run, will animate all labels in or out using {@link
   *     TooltipDrawable#setRevealFraction(float)}.
   */
  private ValueAnimator createLabelAnimator(boolean enter) {
    float startFraction = enter ? 0F : 1F;
    // Update the start fraction to the current animated value of the label, if any.
    startFraction =
        getAnimatorCurrentValueOrDefault(
            enter ? labelsOutAnimator : labelsInAnimator, startFraction);
    float endFraction = enter ? 1F : 0F;
    ValueAnimator animator = ValueAnimator.ofFloat(startFraction, endFraction);
    int duration;
    TimeInterpolator interpolator;
    if (enter) {
      duration =
          MotionUtils.resolveThemeDuration(
              getContext(),
              LABEL_ANIMATION_ENTER_DURATION_ATTR,
              DEFAULT_LABEL_ANIMATION_ENTER_DURATION);
      interpolator =
          MotionUtils.resolveThemeInterpolator(
              getContext(),
              LABEL_ANIMATION_ENTER_EASING_ATTR,
              AnimationUtils.DECELERATE_INTERPOLATOR);
    } else {
      duration =
          MotionUtils.resolveThemeDuration(
              getContext(),
              LABEL_ANIMATION_EXIT_DURATION_ATTR,
              DEFAULT_LABEL_ANIMATION_EXIT_DURATION);
      interpolator =
          MotionUtils.resolveThemeInterpolator(
              getContext(),
              LABEL_ANIMATION_EXIT_EASING_ATTR,
              AnimationUtils.FAST_OUT_LINEAR_IN_INTERPOLATOR);
    }
    animator.setDuration(duration);
    animator.setInterpolator(interpolator);
    animator.addUpdateListener(
        animation -> {
          float fraction = (float) animation.getAnimatedValue();
          for (TooltipDrawable label : labels) {
            label.setRevealFraction(fraction);
          }
          // Ensure the labels are redrawn even if the slider has stopped moving
          postInvalidateOnAnimation();
        });
    return animator;
  }

  private void updateLabels() {
    switch (labelBehavior) {
      case LABEL_GONE:
        ensureLabelsRemoved();
        break;
      case LABEL_VISIBLE:
        if (isEnabled() && isSliderVisibleOnScreen()) {
          ensureLabelsAdded();
        } else {
          ensureLabelsRemoved();
        }
        break;
      case LABEL_FLOATING:
      case LABEL_WITHIN_BOUNDS:
        if (activeThumbIdx != -1 && isEnabled()) {
          ensureLabelsAdded();
        } else {
          ensureLabelsRemoved();
        }
        break;
      default:
        throw new IllegalArgumentException("Unexpected labelBehavior: " + labelBehavior);
    }
  }

  private boolean isSliderVisibleOnScreen() {
    final Rect contentViewBounds = new Rect();
    ViewUtils.getContentView(this).getHitRect(contentViewBounds);
    return getLocalVisibleRect(contentViewBounds) && isThisAndAncestorsVisible();
  }

  private boolean isThisAndAncestorsVisible() {
    // onVisibilityAggregated is only available on N+ devices, so on pre-N devices we check if this
    // view and its ancestors are visible each time, in case one of the visibilities has changed.
    return (VERSION.SDK_INT >= VERSION_CODES.N) ? thisAndAncestorsVisible : isShown();
  }

  @Override
  public void onVisibilityAggregated(boolean isVisible) {
    super.onVisibilityAggregated(isVisible);
    this.thisAndAncestorsVisible = isVisible;
  }

  private void ensureLabelsRemoved() {
    // If the labels are animated in or in the process of animating in, create and start a new
    // animator to animate out the labels and remove them once the animation ends.
    if (labelsAreAnimatedIn) {
      labelsAreAnimatedIn = false;
      labelsOutAnimator = createLabelAnimator(false);
      labelsInAnimator = null;
      labelsOutAnimator.addListener(
          new AnimatorListenerAdapter() {
            @Override
            public void onAnimationEnd(Animator animation) {
              super.onAnimationEnd(animation);
              ViewOverlayImpl contentViewOverlay = ViewUtils.getContentViewOverlay(BaseSlider.this);
              for (TooltipDrawable label : labels) {
                contentViewOverlay.remove(label);
              }
            }
          });
      labelsOutAnimator.start();
    }
  }

  private void ensureLabelsAdded() {
    // If the labels are not animating in, start an animator to show them. ensureLabelsAdded will
    // be called multiple times by BaseSlider's draw method, making this check necessary to avoid
    // creating and starting an animator for each draw call.
    if (!labelsAreAnimatedIn) {
      labelsAreAnimatedIn = true;
      labelsInAnimator = createLabelAnimator(true);
      labelsOutAnimator = null;
      labelsInAnimator.start();
    }

    Iterator<TooltipDrawable> labelItr = labels.iterator();

    for (int i = 0; i < values.size() && labelItr.hasNext(); i++) {
      if (i == focusedThumbIdx) {
        // We position the focused thumb last so it's displayed on top, so skip it for now.
        continue;
      }

      setValueForLabel(labelItr.next(), values.get(i));
    }

    if (!labelItr.hasNext()) {
      throw new IllegalStateException(
          String.format(
              "Not enough labels(%d) to display all the values(%d)", labels.size(), values.size()));
    }

    // Now set the label for the focused thumb so it's on top.
    setValueForLabel(labelItr.next(), values.get(focusedThumbIdx));
  }

  private String formatValue(float value) {
    if (hasLabelFormatter()) {
      return formatter.getFormattedValue(value);
    }

    return String.format((int) value == value ? "%.0f" : "%.2f", value);
  }

  private void setValueForLabel(TooltipDrawable label, float value) {
    label.setText(formatValue(value));
    positionLabel(label, value);
    ViewUtils.getContentViewOverlay(this).add(label);
  }

  private void positionLabel(TooltipDrawable label, float value) {
    // Calculate the difference between the bounds of this view and the bounds of the root view to
    // correctly position this view in the overlay layer.
    calculateLabelBounds(label, value);
    if (isVertical()) {
      RectF labelBounds = new RectF(labelRect);
      rotationMatrix.mapRect(labelBounds);
      labelBounds.round(labelRect);
    }
    DescendantOffsetUtils.offsetDescendantRect(ViewUtils.getContentView(this), this, labelRect);
    label.setBounds(labelRect);
  }

  private void calculateLabelBounds(TooltipDrawable label, float value) {
    int left =
        trackSidePadding
            + (int) (normalizeValue(value) * trackWidth)
            - label.getIntrinsicWidth() / 2;
    int right = left + label.getIntrinsicWidth();
    int bottom;
    int top;
    if (isVertical() && !isRtl()) {
      top = calculateTrackCenter() + (labelPadding + thumbHeight / 2);
      bottom = top + label.getIntrinsicHeight();
    } else {
      bottom = calculateTrackCenter() - (labelPadding + thumbHeight / 2);
      top = bottom - label.getIntrinsicHeight();
    }
    labelRect.set(left, top, right, bottom);
  }

  private void invalidateTrack() {
    inactiveTrackPaint.setStrokeWidth(trackThickness);
    activeTrackPaint.setStrokeWidth(trackThickness);
  }

  /**
   * If this returns true, we can't start dragging the Slider immediately when we receive a {@link
   * MotionEvent#ACTION_DOWN}. Instead, we must wait for a {@link MotionEvent#ACTION_MOVE}. Copied
   * and modified from hidden method of {@link View} isInScrollingContainer.
   *
   * @return true if any of this View's parents is a scrolling View and can scroll vertically.
   */
  private boolean isInVerticalScrollingContainer() {
    ViewParent p = getParent();
    while (p instanceof ViewGroup) {
      ViewGroup parent = (ViewGroup) p;
      boolean canScrollVertically = parent.canScrollVertically(1) || parent.canScrollVertically(-1);
      if (canScrollVertically && parent.shouldDelayChildPressedState()) {
        return true;
      }
      p = p.getParent();
    }
    return false;
  }

  private static boolean isMouseEvent(MotionEvent event) {
    return event.getToolType(0) == MotionEvent.TOOL_TYPE_MOUSE;
  }

  private boolean isPotentialVerticalScroll(MotionEvent event) {
    return !isMouseEvent(event) && isInVerticalScrollingContainer();
  }

  @SuppressWarnings("unchecked")
  private void dispatchOnChangedProgrammatically() {
    for (L listener : changeListeners) {
      for (Float value : values) {
        listener.onValueChange((S) this, value, false);
      }
    }
  }

  @SuppressWarnings("unchecked")
  private void dispatchOnChangedFromUser(int idx) {
    for (L listener : changeListeners) {
      listener.onValueChange((S) this, values.get(idx), true);
    }
    if (accessibilityManager != null && accessibilityManager.isEnabled()) {
      scheduleAccessibilityEventSender(idx);
    }
  }

  @SuppressWarnings("unchecked")
  private void onStartTrackingTouch() {
    for (T listener : touchListeners) {
      listener.onStartTrackingTouch((S) this);
    }
  }

  @SuppressWarnings("unchecked")
  private void onStopTrackingTouch() {
    for (T listener : touchListeners) {
      listener.onStopTrackingTouch((S) this);
    }
  }

  @Override
  protected void drawableStateChanged() {
    super.drawableStateChanged();

    inactiveTrackPaint.setColor(getColorForState(trackColorInactive));
    activeTrackPaint.setColor(getColorForState(trackColorActive));
    inactiveTicksPaint.setColor(getColorForState(tickColorInactive));
    activeTicksPaint.setColor(getColorForState(tickColorActive));
    stopIndicatorPaint.setColor(getColorForState(tickColorInactive));
    for (TooltipDrawable label : labels) {
      if (label.isStateful()) {
        label.setState(getDrawableState());
      }
    }
    if (defaultThumbDrawable.isStateful()) {
      defaultThumbDrawable.setState(getDrawableState());
    }
    haloPaint.setColor(getColorForState(haloColor));
    haloPaint.setAlpha(HALO_ALPHA);
  }

  @ColorInt
  private int getColorForState(@NonNull ColorStateList colorStateList) {
    return colorStateList.getColorForState(getDrawableState(), colorStateList.getDefaultColor());
  }

  @VisibleForTesting
  void forceDrawCompatHalo(boolean force) {
    forceDrawCompatHalo = force;
  }

  @Override
  public boolean onKeyDown(int keyCode, @NonNull KeyEvent event) {
    if (!isEnabled()) {
      return super.onKeyDown(keyCode, event);
    }

    // If there's only one thumb, we can select it right away.
    if (values.size() == 1) {
      activeThumbIdx = 0;
    }

    // If there is no active thumb, key events will be used to pick the thumb to change.
    if (activeThumbIdx == -1) {
      Boolean handled = onKeyDownNoActiveThumb(keyCode, event);
      return handled != null ? handled : super.onKeyDown(keyCode, event);
    }

    isLongPress |= event.isLongPress();
    Float increment = calculateIncrementForKey(keyCode);
    if (increment != null) {
      if (snapActiveThumbToValue(values.get(activeThumbIdx) + increment)) {
        updateHaloHotspot();
        postInvalidate();
      }
      return true;
    }
    switch (keyCode) {
      case KeyEvent.KEYCODE_TAB:
        if (event.hasNoModifiers()) {
          return moveFocus(1);
        }

        if (event.isShiftPressed()) {
          return moveFocus(-1);
        }
        return false;
      case KeyEvent.KEYCODE_DPAD_CENTER:
      case KeyEvent.KEYCODE_ENTER:
        activeThumbIdx = -1;
        postInvalidate();
        return true;
      default:
        // Nothing to do in this case.
    }

    return super.onKeyDown(keyCode, event);
  }

  @Nullable
  private Boolean onKeyDownNoActiveThumb(int keyCode, @NonNull KeyEvent event) {
    switch (keyCode) {
      case KeyEvent.KEYCODE_TAB:
        if (event.hasNoModifiers()) {
          return moveFocus(1);
        }

        if (event.isShiftPressed()) {
          return moveFocus(-1);
        }
        return false;
      case KeyEvent.KEYCODE_DPAD_LEFT:
        moveFocusInAbsoluteDirection(-1);
        return true;
      case KeyEvent.KEYCODE_MINUS:
        moveFocus(-1);
        return true;
      case KeyEvent.KEYCODE_DPAD_RIGHT:
        moveFocusInAbsoluteDirection(1);
        return true;
      case KeyEvent.KEYCODE_EQUALS:
      // Numpad Plus == Shift + Equals, at least in AVD, so fall through.
      case KeyEvent.KEYCODE_PLUS:
        moveFocus(1);
        return true;
      case KeyEvent.KEYCODE_DPAD_CENTER:
      case KeyEvent.KEYCODE_ENTER:
        activeThumbIdx = focusedThumbIdx;
        postInvalidate();
        return true;
      default:
        // Nothing to do in this case.
    }

    return null;
  }

  @Override
  public boolean onKeyUp(int keyCode, @NonNull KeyEvent event) {
    isLongPress = false;
    return super.onKeyUp(keyCode, event);
  }

  final boolean isRtl() {
    return getLayoutDirection() == View.LAYOUT_DIRECTION_RTL;
  }

  final boolean isVertical() {
    return widgetOrientation == VERTICAL;
  }

  /**
   * Attempts to move focus to next or previous thumb <i>independent of layout direction</i> and
   * returns whether the focused thumb changed. If focused thumb didn't change, we're at the view
   * boundary for specified {@code direction} and focus may be moved to next or previous view
   * instead.
   *
   * @see #moveFocusInAbsoluteDirection(int)
   */
  private boolean moveFocus(int direction) {
    int oldFocusedThumbIdx = focusedThumbIdx;
    // Prevent integer overflow.
    final long newFocusedThumbIdx = (long) oldFocusedThumbIdx + direction;
    focusedThumbIdx = (int) clamp(newFocusedThumbIdx, 0, values.size() - 1);
    if (focusedThumbIdx == oldFocusedThumbIdx) {
      // Move focus to next or previous view.
      return false;
    }
    if (activeThumbIdx != -1) {
      activeThumbIdx = focusedThumbIdx;
    }
    updateHaloHotspot();
    postInvalidate();
    return true;
  }

  /**
   * Attempts to move focus to the <i>left or right</i> of currently focused thumb and returns
   * whether the focused thumb changed. If focused thumb didn't change, we're at the view boundary
   * for specified {@code direction} and focus may be moved to next or previous view instead.
   *
   * @see #moveFocus(int)
   */
  private boolean moveFocusInAbsoluteDirection(int direction) {
    if (isRtl() || isVertical()) {
      // Prevent integer overflow.
      direction = direction == Integer.MIN_VALUE ? Integer.MAX_VALUE : -direction;
    }
    return moveFocus(direction);
  }

  @Nullable
  private Float calculateIncrementForKey(int keyCode) {
    // If this is a long press, increase the increment so it will only take around 20 steps.
    // Otherwise choose the smallest valid increment.
    float increment = isLongPress ? calculateStepIncrement(20) : calculateStepIncrement();
    switch (keyCode) {
      case KeyEvent.KEYCODE_DPAD_UP:
        return isVertical() ? increment : null;
      case KeyEvent.KEYCODE_DPAD_DOWN:
        return isVertical() ? -increment : null;
      case KeyEvent.KEYCODE_DPAD_LEFT:
        return isRtl() ? increment : -increment;
      case KeyEvent.KEYCODE_DPAD_RIGHT:
        return isRtl() ? -increment : increment;
      case KeyEvent.KEYCODE_MINUS:
        return -increment;
      case KeyEvent.KEYCODE_EQUALS:
      // Numpad Plus == Shift + Equals, at least in AVD, so fall through.
      case KeyEvent.KEYCODE_PLUS:
        return increment;
      default:
        return null;
    }
  }

  /** Returns a small valid step increment to use when adding an offset to an existing value */
  private float calculateStepIncrement() {
    return stepSize == 0 ? 1 : stepSize;
  }

  /**
   * Returns a valid increment based on the {@code stepSize} (if it's set) that will allow
   * approximately {@code stepFactor} steps to cover the whole range.
   */
  private float calculateStepIncrement(int stepFactor) {
    float increment = calculateStepIncrement();
    float numSteps = (valueTo - valueFrom) / increment;
    if (numSteps <= stepFactor) {
      return increment;
    }

    return Math.round((numSteps / stepFactor)) * increment;
  }

  @Override
  protected void onFocusChanged(
      boolean gainFocus, int direction, @Nullable Rect previouslyFocusedRect) {
    super.onFocusChanged(gainFocus, direction, previouslyFocusedRect);
    if (!gainFocus) {
      activeThumbIdx = -1;
      accessibilityHelper.clearKeyboardFocusForVirtualView(focusedThumbIdx);
    } else {
      focusThumbOnFocusGained(direction);
      accessibilityHelper.requestKeyboardFocusForVirtualView(focusedThumbIdx);
    }
  }

  private void focusThumbOnFocusGained(int direction) {
    switch (direction) {
      case FOCUS_BACKWARD:
        moveFocus(Integer.MAX_VALUE);
        break;
      case FOCUS_LEFT:
        moveFocusInAbsoluteDirection(Integer.MAX_VALUE);
        break;
      case FOCUS_FORWARD:
        moveFocus(Integer.MIN_VALUE);
        break;
      case FOCUS_RIGHT:
        moveFocusInAbsoluteDirection(Integer.MIN_VALUE);
        break;
      case FOCUS_UP:
      case FOCUS_DOWN:
      default:
        // Don't make assumptions about where exactly focus came from. Use previously focused thumb.
    }
  }

  @VisibleForTesting
  final int getAccessibilityFocusedVirtualViewId() {
    return accessibilityHelper.getAccessibilityFocusedVirtualViewId();
  }

  @NonNull
  @Override
  public CharSequence getAccessibilityClassName() {
    return SeekBar.class.getName();
  }

  @Override
  public boolean dispatchHoverEvent(@NonNull MotionEvent event) {
    return accessibilityHelper.dispatchHoverEvent(event) || super.dispatchHoverEvent(event);
  }

  @Override
  public boolean dispatchKeyEvent(@NonNull KeyEvent event) {
    // We explicitly don't pass the key event to the accessibilityHelper because it doesn't handle
    // focus correctly in some cases (Such as moving left after moving right a few times).
    return super.dispatchKeyEvent(event);
  }

  /**
   * Schedule a command for sending an accessibility event. </br> Note: A command is used to ensure
   * that accessibility events are sent at most one in a given time frame to save system resources
   * while the value changes quickly.
   */
  private void scheduleAccessibilityEventSender(int idx) {
    if (accessibilityEventSender == null) {
      accessibilityEventSender = new AccessibilityEventSender();
    } else {
      removeCallbacks(accessibilityEventSender);
    }
    accessibilityEventSender.setVirtualViewId(idx);
    postDelayed(accessibilityEventSender, TIMEOUT_SEND_ACCESSIBILITY_EVENT);
  }

  /** Command for sending an accessibility event. */
  private class AccessibilityEventSender implements Runnable {
    int virtualViewId = -1;

    void setVirtualViewId(int virtualViewId) {
      this.virtualViewId = virtualViewId;
    }

    @Override
    public void run() {
      accessibilityHelper.sendEventForVirtualView(
          virtualViewId, AccessibilityEvent.TYPE_VIEW_SELECTED);
    }
  }

  @Override
  protected Parcelable onSaveInstanceState() {
    Parcelable superState = super.onSaveInstanceState();
    SliderState sliderState = new SliderState(superState);
    sliderState.valueFrom = valueFrom;
    sliderState.valueTo = valueTo;
    sliderState.values = new ArrayList<>(values);
    sliderState.stepSize = stepSize;
    sliderState.hasFocus = hasFocus();
    return sliderState;
  }

  @Override
  protected void onRestoreInstanceState(Parcelable state) {
    SliderState sliderState = (SliderState) state;
    super.onRestoreInstanceState(sliderState.getSuperState());

    valueFrom = sliderState.valueFrom;
    valueTo = sliderState.valueTo;
    setValuesInternal(sliderState.values);
    stepSize = sliderState.stepSize;
    if (sliderState.hasFocus) {
      requestFocus();
    }
  }

  static class SliderState extends BaseSavedState {

    float valueFrom;
    float valueTo;
    ArrayList<Float> values;
    float stepSize;
    boolean hasFocus;

    public static final Creator<SliderState> CREATOR =
        new Creator<SliderState>() {

          @NonNull
          @Override
          public SliderState createFromParcel(@NonNull Parcel source) {
            return new SliderState(source);
          }

          @NonNull
          @Override
          public SliderState[] newArray(int size) {
            return new SliderState[size];
          }
        };

    SliderState(Parcelable superState) {
      super(superState);
    }

    private SliderState(@NonNull Parcel source) {
      super(source);
      valueFrom = source.readFloat();
      valueTo = source.readFloat();
      values = new ArrayList<>();
      source.readList(values, Float.class.getClassLoader());
      stepSize = source.readFloat();
      hasFocus = source.createBooleanArray()[0];
    }

    @Override
    public void writeToParcel(@NonNull Parcel dest, int flags) {
      super.writeToParcel(dest, flags);
      dest.writeFloat(valueFrom);
      dest.writeFloat(valueTo);
      dest.writeList(values);
      dest.writeFloat(stepSize);
      boolean[] booleans = new boolean[1];
      booleans[0] = hasFocus;
      dest.writeBooleanArray(booleans);
    }
  }

  void updateBoundsForVirtualViewId(int virtualViewId, Rect virtualViewBounds) {
    int x = trackSidePadding + (int) (normalizeValue(getValues().get(virtualViewId)) * trackWidth);
    int y = calculateTrackCenter();
    int touchTargetOffsetX = max(thumbWidth / 2, minTouchTargetSize / 2);
    int touchTargetOffsetY = max(thumbHeight / 2, minTouchTargetSize / 2);
    RectF rect =
        new RectF(
            x - touchTargetOffsetX,
            y - touchTargetOffsetY,
            x + touchTargetOffsetX,
            y + touchTargetOffsetY);
    if (isVertical()) {
      rotationMatrix.mapRect(rect);
    }
    virtualViewBounds.set((int) rect.left, (int) rect.top, (int) rect.right, (int) rect.bottom);
  }

  private static class AccessibilityHelper extends ExploreByTouchHelper {

    private final BaseSlider<?, ?, ?> slider;
    final Rect virtualViewBounds = new Rect();

    AccessibilityHelper(BaseSlider<?, ?, ?> slider) {
      super(slider);
      this.slider = slider;
    }

    @Override
    protected int getVirtualViewAt(float x, float y) {
      for (int i = 0; i < slider.getValues().size(); i++) {
        slider.updateBoundsForVirtualViewId(i, virtualViewBounds);
        if (virtualViewBounds.contains((int) x, (int) y)) {
          return i;
        }
      }

      return ExploreByTouchHelper.HOST_ID;
    }

    @Override
    protected void getVisibleVirtualViews(List<Integer> virtualViewIds) {
      for (int i = 0; i < slider.getValues().size(); i++) {
        virtualViewIds.add(i);
      }
    }

    @Override
    protected void onPopulateNodeForVirtualView(
        int virtualViewId, AccessibilityNodeInfoCompat info) {

      info.addAction(AccessibilityNodeInfoCompat.AccessibilityActionCompat.ACTION_SET_PROGRESS);

      List<Float> values = slider.getValues();
      float value = values.get(virtualViewId);
      float valueFrom = slider.getValueFrom();
      float valueTo = slider.getValueTo();

      if (slider.isEnabled()) {
        if (value > valueFrom) {
          info.addAction(AccessibilityNodeInfoCompat.ACTION_SCROLL_BACKWARD);
        }
        if (value < valueTo) {
          info.addAction(AccessibilityNodeInfoCompat.ACTION_SCROLL_FORWARD);
        }
      }

      NumberFormat nf = NumberFormat.getNumberInstance();
      nf.setMaximumFractionDigits(2);
      try {
        valueFrom = nf.parse(nf.format(valueFrom)).floatValue();
        valueTo = nf.parse(nf.format(valueTo)).floatValue();
        value = nf.parse(nf.format(value)).floatValue();
      } catch (ParseException e) {
        Log.w(TAG, String.format(WARNING_PARSE_ERROR, value, valueFrom, valueTo));
      }

      info.setRangeInfo(RangeInfoCompat.obtain(RANGE_TYPE_FLOAT, valueFrom, valueTo, value));
      info.setClassName(SeekBar.class.getName());
      StringBuilder contentDescription = new StringBuilder();
      // Add the content description of the slider.
      if (slider.getContentDescription() != null) {
        contentDescription.append(slider.getContentDescription()).append(",");
      }
      // Add the range/value to the content description.
      String verbalValue = slider.formatValue(value);
      String verbalValueType = slider.getContext().getString(R.string.material_slider_value);
      if (values.size() > 1) {
        verbalValueType = startOrEndDescription(virtualViewId);
      }
      contentDescription.append(String.format(Locale.US, "%s, %s", verbalValueType, verbalValue));
      info.setContentDescription(contentDescription.toString());

      slider.updateBoundsForVirtualViewId(virtualViewId, virtualViewBounds);
      info.setBoundsInParent(virtualViewBounds);
    }

    @NonNull
    private String startOrEndDescription(int virtualViewId) {
      List<Float> values = slider.getValues();
      if (virtualViewId == values.size() - 1) {
        return slider.getContext().getString(R.string.material_slider_range_end);
      }

      if (virtualViewId == 0) {
        return slider.getContext().getString(R.string.material_slider_range_start);
      }

      return "";
    }

    @Override
    protected boolean onPerformActionForVirtualView(
        int virtualViewId, int action, Bundle arguments) {
      if (!slider.isEnabled()) {
        return false;
      }

      switch (action) {
        case android.R.id.accessibilityActionSetProgress:
          {
            if (arguments == null
                || !arguments.containsKey(
                    AccessibilityNodeInfoCompat.ACTION_ARGUMENT_PROGRESS_VALUE)) {
              return false;
            }
            float value =
                arguments.getFloat(AccessibilityNodeInfoCompat.ACTION_ARGUMENT_PROGRESS_VALUE);
            if (slider.snapThumbToValue(virtualViewId, value)) {
              slider.updateHaloHotspot();
              slider.postInvalidate();
              invalidateVirtualView(virtualViewId);
              return true;
            }
            return false;
          }
        case AccessibilityNodeInfoCompat.ACTION_SCROLL_FORWARD:
        case AccessibilityNodeInfoCompat.ACTION_SCROLL_BACKWARD:
          {
            float increment = slider.calculateStepIncrement(20);
            if (action == AccessibilityNodeInfoCompat.ACTION_SCROLL_BACKWARD) {
              increment = -increment;
            }

            // Swap the increment if we're in RTL.
            if (slider.isRtl() || slider.isVertical()) {
              increment = -increment;
            }

            List<Float> values = slider.getValues();
            float clamped =
                clamp(
                    values.get(virtualViewId) + increment,
                    slider.getValueFrom(),
                    slider.getValueTo());
            if (slider.snapThumbToValue(virtualViewId, clamped)) {
              slider.setActiveThumbIndex(virtualViewId);
              slider.scheduleTooltipTimeout();
              slider.updateHaloHotspot();
              slider.postInvalidate();
              invalidateVirtualView(virtualViewId);
              return true;
            }
            return false;
          }
        default:
          return false;
      }
    }
  }
}<|MERGE_RESOLUTION|>--- conflicted
+++ resolved
@@ -2472,16 +2472,11 @@
    * being on the far left, and 1 on the far right.
    */
   private float normalizeValue(float value) {
-<<<<<<< HEAD
     float normalized = 0;
     if (valueTo != valueFrom) {
       normalized = (value - valueFrom) / (valueTo - valueFrom);
     }
-    if (isRtl()) {
-=======
-    float normalized = (value - valueFrom) / (valueTo - valueFrom);
     if (isRtl() || isVertical()) {
->>>>>>> 767f25aa
       return 1 - normalized;
     }
     return normalized;
