--- conflicted
+++ resolved
@@ -239,11 +239,7 @@
       "Value(%s) must be equal to valueFrom(%s) plus a multiple of stepSize(%s) when using"
           + " stepSize(%s)";
   private static final String EXCEPTION_ILLEGAL_VALUE_FROM =
-<<<<<<< HEAD
       "valueFrom(%s) must be smaller than or equal to valueTo(%s)";
-=======
-      "valueFrom(%s) must be smaller than valueTo(%s)";
->>>>>>> 690bbfc9
   private static final String EXCEPTION_ILLEGAL_STEP_SIZE =
       "The stepSize(%s) must be 0, or a factor of the valueFrom(%s)-valueTo(%s) range";
   private static final String EXCEPTION_ILLEGAL_MIN_SEPARATION =
@@ -672,16 +668,6 @@
     return true;
   }
 
-<<<<<<< HEAD
-  private void validateValueFrom() {
-    if (valueFrom > valueTo) {
-      throw new IllegalStateException(
-          String.format(EXCEPTION_ILLEGAL_VALUE_FROM, valueFrom, valueTo));
-    }
-  }
-
-=======
->>>>>>> 690bbfc9
   private boolean valueLandsOnTick(float value) {
     // Check that the value is a multiple of stepSize given the offset of valueFrom.
     double result =
@@ -710,7 +696,7 @@
   }
 
   private void validateValues() {
-    if (valueFrom >= valueTo) {
+    if (valueFrom > valueTo) {
       throw new IllegalStateException(
           String.format(EXCEPTION_ILLEGAL_VALUE_FROM, valueFrom, valueTo));
     }
@@ -768,11 +754,6 @@
 
   private void validateConfigurationIfDirty() {
     if (dirtyConfig) {
-<<<<<<< HEAD
-      validateValueFrom();
-      validateStepSize();
-=======
->>>>>>> 690bbfc9
       validateValues();
       validateStepSize();
       validateMinSeparation();
