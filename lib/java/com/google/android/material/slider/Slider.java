--- conflicted
+++ resolved
@@ -979,6 +979,7 @@
             return false;
           }
           getParent().requestDisallowInterceptTouchEvent(true);
+          onStartTrackingTouch();
         }
         thumbIsPressed = true;
         thumbPosition = position;
@@ -1054,18 +1055,6 @@
     activeTicksPaint.setStrokeWidth(trackHeight / 2.0f);
   }
 
-<<<<<<< HEAD
-  private void onStartTrackingTouch(){
-    if(touchListener != null){
-      touchListener.onStartTrackingTouch(this);
-    }
-  }
-
-  private void onStopTrackingTouch(){
-    if(touchListener != null){
-      touchListener.onStopTrackingTouch(this);
-    }
-=======
   /**
    * If this returns true, we can't start dragging the Slider immediately when we receive a {@link
    * MotionEvent#ACTION_DOWN}. Instead, we must wait for a {@link MotionEvent#ACTION_MOVE}. Copied
@@ -1082,7 +1071,18 @@
       p = p.getParent();
     }
     return false;
->>>>>>> 343c93af
+  }
+
+  private void onStartTrackingTouch(){
+    if(touchListener != null){
+      touchListener.onStartTrackingTouch(this);
+    }
+  }
+
+  private void onStopTrackingTouch(){
+    if(touchListener != null){
+      touchListener.onStopTrackingTouch(this);
+    }
   }
 
   @Override
