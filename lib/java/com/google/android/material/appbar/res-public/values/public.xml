--- conflicted
+++ resolved
@@ -82,10 +82,7 @@
   <public name="maxLines" type="attr"/>
   <public name="titleCentered" type="attr"/>
   <public name="subtitleCentered" type="attr"/>
-<<<<<<< HEAD
+  <public name="titlePositionInterpolator" type="attr"/>
   <public name="logoAdjustViewBounds" type="attr"/>
   <public name="logoScaleType" type="attr"/>
-=======
-  <public name="titlePositionInterpolator" type="attr"/>
->>>>>>> 905520e4
 </resources>
