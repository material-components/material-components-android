--- conflicted
+++ resolved
@@ -198,16 +198,6 @@
     setCollapsedBounds(bounds.left, bounds.top, bounds.right, bounds.bottom);
   }
 
-  public void getCollapsedTextActualBounds(RectF bounds) {
-    boolean isRtl = calculateIsRtl(text);
-
-    bounds.left =
-        !isRtl ? collapsedBounds.left : collapsedBounds.right - calculateCollapsedTextWidth();
-    bounds.top = collapsedBounds.top;
-    bounds.right = !isRtl ? bounds.left + calculateCollapsedTextWidth() : collapsedBounds.right;
-    bounds.bottom = collapsedBounds.top + getCollapsedTextHeight();
-  }
-
   public float calculateCollapsedTextWidth() {
     if (text == null) {
       return 0;
@@ -222,24 +212,23 @@
     return -tmpPaint.ascent();
   }
 
+  private void getTextPaintExpanded(TextPaint textPaint) {
+    textPaint.setTextSize(expandedTextSize);
+    textPaint.setTypeface(expandedTypeface);
+  }
+
   public float getCollapsedTextHeight() {
     getTextPaintCollapsed(tmpPaint);
     // Return collapsed height measured from the baseline.
     return -tmpPaint.ascent();
   }
 
-<<<<<<< HEAD
   public void getCollapsedTextActualBounds(RectF bounds, int labelWidth, int textGravity) {
     isRtl = calculateIsRtl(text);
     bounds.left = getCollapsedTextLeftBound(labelWidth, textGravity);
     bounds.top = collapsedBounds.top;
     bounds.right = getCollapsedTextRightBound(bounds, labelWidth, textGravity);
     bounds.bottom = collapsedBounds.top + getCollapsedTextHeight();
-=======
-  private void getTextPaintExpanded(TextPaint textPaint) {
-    textPaint.setTextSize(expandedTextSize);
-    textPaint.setTypeface(expandedTypeface);
->>>>>>> d195fadc
   }
 
   private float getCollapsedTextLeftBound(int width, int gravity) {
