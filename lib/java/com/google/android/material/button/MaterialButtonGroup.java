/*
 * Copyright (C) 2024 The Android Open Source Project
 *
 * Licensed under the Apache License, Version 2.0 (the "License");
 * you may not use this file except in compliance with the License.
 * You may obtain a copy of the License at
 *
 *      http://www.apache.org/licenses/LICENSE-2.0
 *
 * Unless required by applicable law or agreed to in writing, software
 * distributed under the License is distributed on an "AS IS" BASIS,
 * WITHOUT WARRANTIES OR CONDITIONS OF ANY KIND, either express or implied.
 * See the License for the specific language governing permissions and
 * limitations under the License.
 */

package com.google.android.material.button;

import com.google.android.material.R;

import static androidx.annotation.RestrictTo.Scope.LIBRARY_GROUP;
import static com.google.android.material.theme.overlay.MaterialThemeOverlay.wrap;
import static java.lang.Math.max;
import static java.lang.Math.min;

import android.content.Context;
import android.content.res.TypedArray;
import android.graphics.Canvas;
import android.graphics.drawable.Drawable;
import android.graphics.drawable.InsetDrawable;
import android.os.Build.VERSION;
import android.os.Build.VERSION_CODES;
import androidx.appcompat.widget.PopupMenu;
import android.text.TextUtils;
import android.util.AttributeSet;
import android.util.Log;
import android.view.Gravity;
import android.view.LayoutInflater;
import android.view.Menu;
import android.view.MenuItem;
import android.view.View;
import android.view.ViewGroup;
import android.widget.Button;
import android.widget.LinearLayout;
import androidx.annotation.DrawableRes;
import androidx.annotation.IntDef;
import androidx.annotation.NonNull;
import androidx.annotation.Nullable;
import androidx.annotation.Px;
import androidx.annotation.RestrictTo;
import androidx.annotation.RestrictTo.Scope;
import androidx.annotation.VisibleForTesting;
import com.google.android.material.button.MaterialButton.OnPressedChangeListener;
import com.google.android.material.button.MaterialButton.WidthChangeDirection;
import com.google.android.material.internal.ThemeEnforcement;
import com.google.android.material.internal.ViewUtils;
import com.google.android.material.resources.MaterialAttributes;
import com.google.android.material.shape.AbsoluteCornerSize;
import com.google.android.material.shape.CornerSize;
import com.google.android.material.shape.RelativeCornerSize;
import com.google.android.material.shape.ShapeAppearance;
import com.google.android.material.shape.ShapeAppearanceModel;
import com.google.android.material.shape.StateListCornerSize;
import com.google.android.material.shape.StateListShapeAppearanceModel;
import com.google.android.material.shape.StateListSizeChange;
import java.lang.annotation.Retention;
import java.lang.annotation.RetentionPolicy;
import java.util.ArrayList;
import java.util.Collections;
import java.util.Comparator;
import java.util.HashMap;
import java.util.List;
import java.util.Map;
import java.util.SortedMap;
import java.util.TreeMap;

/**
 * A common container for a set of related {@link MaterialButton}s. The {@link MaterialButton}s in
 * this group will be shown on a single line.
 *
 * <p>This layout currently only supports child views of type {@link MaterialButton}. Buttons can be
 * added to this view group via XML, as follows:
 *
 * <pre>
 * &lt;com.google.android.material.button.MaterialButtonGroup
 *     xmlns:android="http://schemas.android.com/apk/res/android"
 *     android:id="@+id/toggle_button_group"
 *     android:layout_width="wrap_content"
 *     android:layout_height="wrap_content"&gt;
 *
 *     &lt;com.google.android.material.button.MaterialButton
 *         android:layout_width="wrap_content"
 *         android:layout_height="wrap_content"
 *         android:text="@string/button_label_private"/&gt;
 *     &lt;com.google.android.material.button.MaterialButton
 *         android:layout_width="wrap_content"
 *         android:layout_height="wrap_content"
 *         android:text="@string/button_label_team"/&gt;
 *     &lt;com.google.android.material.button.MaterialButton
 *         android:layout_width="wrap_content"
 *         android:layout_height="wrap_content"
 *         android:text="@string/button_label_everyone"/&gt;
 *     &lt;com.google.android.material.button.MaterialButton
 *         android:layout_width="wrap_content"
 *         android:layout_height="wrap_content"
 *         android:text="@string/button_label_custom"/&gt;
 *
 * &lt;/com.google.android.material.button.MaterialButtonGroup&gt;
 * </pre>
 *
 * <p>Buttons can also be added to this view group programmatically via the {@link #addView(View)}
 * methods.
 *
 * <p>MaterialButtonGroup is a {@link LinearLayout}. Using {@code
 * android:layout_width="MATCH_PARENT"} and removing {@code android:insetBottom} {@code
 * android:insetTop} on the children is recommended if using {@code VERTICAL}.
 *
 * <p>For more information, see the <a
 * href="https://github.com/material-components/material-components-android/blob/master/docs/components/Button.md">component
 * developer guidance</a> and <a href="https://material.io/components/buttons/overview">design
 * guidelines</a>.
 */
public class MaterialButtonGroup extends LinearLayout {

  private static final String LOG_TAG = "MButtonGroup";
  private static final int DEF_STYLE_RES = R.style.Widget_Material3_MaterialButtonGroup;
  public static final Object OVERFLOW_BUTTON_TAG = new Object();

  /**
   * A value for {@code overflowMode}. It indicates that there's no handling to the buttons that
   * don't fit to the group size.
   */
  public static final int OVERFLOW_MODE_NONE = 0;

  /**
   * A value for {@code overflowMode}. It indicates that the buttons that don't fit to the group
   * size will be hidden in the group and contained in a popup menu.
   */
  public static final int OVERFLOW_MODE_MENU = 1;

  /**
   * A value for {@code overflowMode}. It indicates that the buttons that don't fit to the group
   * size will be displayed in another row under it.
   */
  public static final int OVERFLOW_MODE_WRAP = 2;

  /**
   * The interface for the overflow mode attribute.
   *
   * @hide
   */
  @RestrictTo(LIBRARY_GROUP)
  @Retention(RetentionPolicy.SOURCE)
  @IntDef({OVERFLOW_MODE_NONE, OVERFLOW_MODE_MENU, OVERFLOW_MODE_WRAP})
  public @interface OverflowMode {}

  private int overflowMode = OVERFLOW_MODE_NONE;

  private final List<ShapeAppearance> originalChildShapeAppearanceModels = new ArrayList<>();

  private final PressedStateTracker pressedStateTracker = new PressedStateTracker();
  private final Comparator<MaterialButton> childOrderComparator =
      (v1, v2) -> {
        int checked = Boolean.valueOf(v1.isChecked()).compareTo(v2.isChecked());
        if (checked != 0) {
          return checked;
        }

        int stateful = Boolean.valueOf(v1.isPressed()).compareTo(v2.isPressed());
        if (stateful != 0) {
          return stateful;
        }

        // don't return 0s
        return Integer.compare(indexOfChild(v1), indexOfChild(v2));
      };

  private Integer[] childOrder;

  @Nullable StateListCornerSize innerCornerSize;
  @Nullable private StateListShapeAppearanceModel groupStateListShapeAppearance;
  @Px private int spacing;
  @Nullable private StateListSizeChange buttonSizeChange;

  private boolean childShapesDirty = true;

  // Variables for overflow menu mode.
  private final int overflowMenuItemIconPadding;
  private boolean buttonOverflowInitialized;
  private MaterialButton overflowButton;
  private PopupMenu popupMenu;
  private final Map<Integer, Button> popupMenuItemToButtonMapping = new HashMap<>();
  private final Map<Button, MenuItem> buttonToMenuItemMapping = new HashMap<>();
  private final List<Button> tempOverflowButtonsList = new ArrayList<>();
  private final List<Button> overflowButtonsList = new ArrayList<>();

  // Variables for overflow wrap mode.
  private final List<Integer> rowButtonFirstIndices = new ArrayList<>();

  public MaterialButtonGroup(@NonNull Context context) {
    this(context, null);
  }

  public MaterialButtonGroup(@NonNull Context context, @Nullable AttributeSet attrs) {
    this(context, attrs, R.attr.materialButtonGroupStyle);
  }

  public MaterialButtonGroup(
      @NonNull Context context, @Nullable AttributeSet attrs, int defStyleAttr) {
    super(wrap(context, attrs, defStyleAttr, DEF_STYLE_RES), attrs, defStyleAttr);
    // Ensure we are using the correctly themed context rather than the context that was passed in.
    context = getContext();
    TypedArray attributes =
        ThemeEnforcement.obtainStyledAttributes(
            context, attrs, R.styleable.MaterialButtonGroup, defStyleAttr, DEF_STYLE_RES);

    if (attributes.hasValue(R.styleable.MaterialButtonGroup_buttonSizeChange)) {
      buttonSizeChange =
          StateListSizeChange.create(
              context, attributes, R.styleable.MaterialButtonGroup_buttonSizeChange);
    }

    if (attributes.hasValue(R.styleable.MaterialButtonGroup_shapeAppearance)) {
      groupStateListShapeAppearance =
          StateListShapeAppearanceModel.create(
              context, attributes, R.styleable.MaterialButtonGroup_shapeAppearance);
      if (groupStateListShapeAppearance == null) {
        groupStateListShapeAppearance =
            new StateListShapeAppearanceModel.Builder(
                    ShapeAppearanceModel.builder(
                            context,
                            attributes.getResourceId(
                                R.styleable.MaterialButtonGroup_shapeAppearance, 0),
                            attributes.getResourceId(
                                R.styleable.MaterialButtonGroup_shapeAppearanceOverlay, 0))
                        .build())
                .build();
      }
    }
    if (attributes.hasValue(R.styleable.MaterialButtonGroup_innerCornerSize)) {
      innerCornerSize =
          StateListCornerSize.create(
              context,
              attributes,
              R.styleable.MaterialButtonGroup_innerCornerSize,
              new AbsoluteCornerSize(0));
    }

    spacing = attributes.getDimensionPixelSize(R.styleable.MaterialButtonGroup_android_spacing, 0);

    setChildrenDrawingOrderEnabled(true);
    setEnabled(attributes.getBoolean(R.styleable.MaterialButtonGroup_android_enabled, true));
    setOverflowMode(
        attributes.getInt(R.styleable.MaterialButtonGroup_overflowMode, OVERFLOW_MODE_NONE));
    // Initializes the overflow menu mode.
    overflowMenuItemIconPadding =
        getResources()
            .getDimensionPixelOffset(R.dimen.m3_btn_group_overflow_item_icon_horizontal_padding);
    if (isOverflowMenuSupported()) {
      initializeButtonOverflow(context, attributes);
    }
    attributes.recycle();
  }

  boolean isOverflowMenuSupported() {
    return true;
  }

  void initializeButtonOverflow(@NonNull Context context, @NonNull TypedArray attributes) {
    Drawable overflowButtonDrawable =
        attributes.getDrawable(R.styleable.MaterialButtonGroup_overflowButtonIcon);
    overflowButton =
        (MaterialButton)
            LayoutInflater.from(context)
                .inflate(R.layout.m3_button_group_overflow_button, this, false);
    overflowButton.setTag(OVERFLOW_BUTTON_TAG);
    setOverflowButtonIcon(overflowButtonDrawable);
    if (overflowButton.getContentDescription() == null) {
      overflowButton.setContentDescription(
          getResources().getString(R.string.mtrl_button_overflow_icon_content_description));
    }
    overflowButton.setVisibility(GONE);

    int overflowMenuStyle =
        MaterialAttributes.resolveOrThrow(this, R.attr.materialButtonGroupPopupMenuStyle);
    if (VERSION.SDK_INT >= VERSION_CODES.LOLLIPOP_MR1) {
      popupMenu = new PopupMenu(getContext(), overflowButton, Gravity.CENTER, 0, overflowMenuStyle);
      popupMenu.setForceShowIcon(true);
    } else {
      popupMenu = new PopupMenu(getContext(), overflowButton, Gravity.CENTER);
    }
    overflowButton.setOnClickListener(
        v -> {
          updateOverflowMenuItemsState();
          popupMenu.show();
        });
    addView(overflowButton);
    buttonOverflowInitialized = true;
  }

  @Override
  protected void dispatchDraw(@NonNull Canvas canvas) {
    updateChildOrder();
    super.dispatchDraw(canvas);
  }

  /**
   * This override prohibits Views other than {@link MaterialButton} to be added. It also makes
   * updates to the add button shape and margins.
   */
  @Override
  public void addView(@NonNull View child, int index, @Nullable ViewGroup.LayoutParams params) {
    if (!(child instanceof MaterialButton)) {
      Log.e(LOG_TAG, "Child views must be of type MaterialButton.");
      return;
    }

    // Recover the original layout params of all children before adding the new child.
    recoverAllChildrenLayoutParams();
    childShapesDirty = true;
    // If overflow button has been added, the new child button will be always added before the
    // overflow button.
    int overflowButtonIndex = indexOfChild(overflowButton);
    if (overflowButtonIndex >= 0 && index == -1) {
      super.addView(child, overflowButtonIndex, params);
    } else {
      super.addView(child, index, params);
    }
    MaterialButton buttonChild = (MaterialButton) child;
    setGeneratedIdIfNeeded(buttonChild);
    buttonChild.setOnPressedChangeListenerInternal(pressedStateTracker);

    // Saves original child shape appearance.
    originalChildShapeAppearanceModels.add(buttonChild.getShapeAppearance());

    // Enable children based on the MaterialButtonToggleGroup own isEnabled
    buttonChild.setEnabled(isEnabled());
  }

  @Override
  public void onViewRemoved(View child) {
    super.onViewRemoved(child);

    if (child instanceof MaterialButton) {
      ((MaterialButton) child).setOnPressedChangeListenerInternal(null);
    }

    int indexOfChild = indexOfChild(child);
    if (indexOfChild >= 0) {
      originalChildShapeAppearanceModels.remove(indexOfChild);
    }

    childShapesDirty = true;
    updateChildShapes();

    // Recover the original layout params of all children before updating the child layout.
    recoverAllChildrenLayoutParams();
    adjustChildMarginsAndUpdateLayout();
  }

  /**
   * Returns the original {@link ShapeAppearanceModel} for the {@link MaterialButton} child at the
   * given index.
   */
  @NonNull
  public ShapeAppearanceModel getChildOriginalShapeAppearanceModel(int index) {
    return originalChildShapeAppearanceModels.get(index).getDefaultShape();
  }

  private void recoverAllChildrenLayoutParams() {
    for (int i = 0; i < getChildCount(); i++) {
      MaterialButton child = getChildButton(i);
      child.recoverOriginalLayoutParams();
    }
  }

  @Override
  protected void onMeasure(int widthMeasureSpec, int heightMeasureSpec) {
    adjustChildMarginsAndUpdateLayout();
    int wrappedHeight = 0;
    if (overflowMode == OVERFLOW_MODE_WRAP) {
      if (getOrientation() == VERTICAL) {
        throw new IllegalArgumentException(
            "The wrap overflow mode is not compatible to the vertical orientation.");
      }
      if (MeasureSpec.getMode(widthMeasureSpec) == MeasureSpec.AT_MOST) {
        throw new IllegalArgumentException(
            "The wrap overflow mode is not compatible with wrap_content layout width.");
      }
      wrappedHeight = maybeWrapButtons(widthMeasureSpec, heightMeasureSpec);
    }
    maybeUpdateOverflowMenu(widthMeasureSpec, heightMeasureSpec);
    updateChildShapes();
    super.onMeasure(widthMeasureSpec, heightMeasureSpec);
    if (overflowMode == OVERFLOW_MODE_WRAP && wrappedHeight != getMeasuredHeight()) {
      setMeasuredDimension(getMeasuredWidth(), wrappedHeight);
    }
  }

  @Override
  protected void onLayout(boolean changed, int l, int t, int r, int b) {
    super.onLayout(changed, l, t, r, b);
    if (changed) {
      recoverAllChildrenLayoutParams();
      adjustChildSizeChange();
    }
  }

  // =================== Utility functions for overflow wrap mode. =======================

  private int maybeWrapButtons(int widthMeasureSpec, int heightMeasureSpec) {
    rowButtonFirstIndices.clear();
    int availableWidth = MeasureSpec.getSize(widthMeasureSpec);
    List<Integer> currentRowButtonIndices = new ArrayList<>();
    int rowWidth = 0;
    int rowHeight = 0;
    List<Integer> rowWidthList = new ArrayList<>();
    int prevRowsHeight = 0;
    for (int childIndex = 0; childIndex < getChildCount(); childIndex++) {
      if (!isChildVisible(childIndex)) {
        continue;
      }
      MaterialButton child = getChildButton(childIndex);
      measureChild(child, widthMeasureSpec, heightMeasureSpec);
      int childWidth = child.getMeasuredWidth();
      int childHeight = child.getMeasuredHeight();
      if (childWidth <= 0) {
        continue;
      }
      LinearLayout.LayoutParams params = buildLayoutParams(child);
      int rowWidthWithCurrentChild =
          rowWidth + childWidth + (currentRowButtonIndices.isEmpty() ? 0 : spacing);
      // Saves the info of the current row and resets it, if the current row is empty or the
      // current button doesn't fit in the current row.
      if (rowWidthWithCurrentChild > availableWidth || currentRowButtonIndices.isEmpty()) {
        // Saves the width of the current row (the current button is excluded).
        if (!currentRowButtonIndices.isEmpty()) {
          rowWidthList.add(rowWidth);
        }
        // Updates the total height of all rows above the next row.
        prevRowsHeight += rowHeight + (rowButtonFirstIndices.isEmpty() ? 0 : spacing);
        // Saves the first button index of the current row.
        rowButtonFirstIndices.add(childIndex);
        // Adjusts the start margin of the first child in the row, as a part of the linear layout
        // behavior, the start margin will be also applied to the rest children in the same row.
        params.setMarginStart(-rowWidth);
        // Resets for the next row.
        currentRowButtonIndices.clear();
        rowWidth = 0;
        rowHeight = 0;
      }
      // Adds the current button in the current row.
      rowWidth += childWidth + (rowWidth == 0 ? 0 : spacing);
      rowHeight = max(rowHeight, childHeight);
      currentRowButtonIndices.add(childIndex);
      params.topMargin += prevRowsHeight;
      child.setLayoutParams(params);
    }
    // Add the width of the last row.
    rowWidthList.add(rowWidth);
    // At this point, all rows are aligned at the start edge. We need to offset each row to make
    // them aligned properly according to the gravity.
    int lastOffset = 0;
    int maxRowWidth = Collections.max(rowWidthList);
    for (int i = 0; i < rowButtonFirstIndices.size(); i++) {
      int rowFirstButtonIndex = rowButtonFirstIndices.get(i);
      rowWidth = rowWidthList.get(i);
      MaterialButton childButton = getChildButton(rowFirstButtonIndex);

      LinearLayout.LayoutParams params = buildLayoutParams(childButton);
      int horizontalRelativeGravity = params.gravity & Gravity.RELATIVE_HORIZONTAL_GRAVITY_MASK;
      int horizontalAbsoluteGravity =
          Gravity.getAbsoluteGravity(horizontalRelativeGravity, getLayoutDirection());
      int offset = maxRowWidth - rowWidth;
      // If no offset or expecting left aligned, skip to adjust.
      if (horizontalRelativeGravity == Gravity.START) {
        continue;
      }
      // Half the difference if expecting center aligned.
      if (horizontalAbsoluteGravity == Gravity.CENTER_HORIZONTAL) {
        offset /= 2;
      }
      // The offset of the previous row will be applied to the current row. So we need to counter
      // measure it from the current row offset.
      params.setMarginStart(params.getMarginStart() + offset - lastOffset);
      childButton.setLayoutParams(params);
      lastOffset = offset;
    }

    return prevRowsHeight + rowHeight + getPaddingTop() + getPaddingBottom();
  }

  // =================== Utility functions for overflow menu mode. =======================

  private void maybeUpdateOverflowMenu(int widthMeasureSpec, int heightMeasureSpec) {
    if (!buttonOverflowInitialized) {
      return;
    }
    if (overflowMode != OVERFLOW_MODE_MENU) {
      overflowButton.setVisibility(GONE);
      return;
    }

    boolean isHorizontal = getOrientation() == HORIZONTAL;
    tempOverflowButtonsList.clear();

    int availableSize =
        isHorizontal
            ? MeasureSpec.getSize(widthMeasureSpec)
            : MeasureSpec.getSize(heightMeasureSpec);
    int overflowButtonSize =
        measureAndGetChildButtonSize(
            isHorizontal, overflowButton, widthMeasureSpec, heightMeasureSpec);
    int currentDisplayedSize = 0;
    boolean shouldShowOverflow = false;

    for (int childIndex = 0; childIndex < getChildCount() - 1; childIndex++) {
      Button child = getChildButton(childIndex);
      int childSize =
          measureAndGetChildButtonSize(isHorizontal, child, widthMeasureSpec, heightMeasureSpec);
      // Mark the child to be overflowed if the current total size of the buttons to be displayed
      // in the group exceeds the available size with the overflow button.
      if (currentDisplayedSize + childSize + overflowButtonSize > availableSize) {
        tempOverflowButtonsList.add(child);
      }
      if (currentDisplayedSize + childSize > availableSize) {
        // If it ends up that we need to show an overflow, mark the rest of the children to be
        // overflowed.
        shouldShowOverflow = true;
        childIndex++;
        while (childIndex < getChildCount() - 1) {
          tempOverflowButtonsList.add(getChildButton(childIndex++));
        }
        break;
      } else {
        currentDisplayedSize += childSize;
      }
    }

    if (shouldShowOverflow) {
      overflowButton.setVisibility(VISIBLE);
    } else {
      overflowButton.setVisibility(GONE);
      // Resets the overflow button list for updating the buttons visibility below.
      tempOverflowButtonsList.clear();
    }
    // Updates the overflow menu items. This will hide buttons overflowed, and show the other
    // buttons.
    maybeUpdateOverflowMenuItemsAndChildVisibility();
  }

  private void maybeUpdateOverflowMenuItemsAndChildVisibility() {
    if (tempOverflowButtonsList.equals(overflowButtonsList)) {
      return;
    }
    // Recover the buttons visibility in the current overflow menu.
    for (int i = 0; i < getChildCount() - 1; i++) {
      Button child = getChildButton(i);
      if (buttonToMenuItemMapping.containsKey(child)) {
        child.setVisibility(VISIBLE);
      }
    }
    overflowButtonsList.clear();
    overflowButtonsList.addAll(tempOverflowButtonsList);
    // Creates the menu items for the overflow buttons.
    Menu menu = popupMenu.getMenu();
    // Clears the popup menu first.
    popupMenuItemToButtonMapping.clear();
    buttonToMenuItemMapping.clear();
    menu.clear();
    // Adds the buttons to the overflow menu and hide them.
    for (Button child : overflowButtonsList) {
      MenuItem item = addMenuItemForButton(menu, child);
      if (item == null) {
        continue;
      }
      popupMenuItemToButtonMapping.put(item.getItemId(), child);
      buttonToMenuItemMapping.put(child, item);
      child.setVisibility(GONE);
    }
    // Updates the overflow menu items state.
    updateOverflowMenuItemsState();
  }

  private int measureAndGetChildButtonSize(
      boolean isHorizontal, Button button, int widthMeasureSpec, int heightMeasureSpec) {
    measureChild(button, widthMeasureSpec, heightMeasureSpec);
    LinearLayout.LayoutParams lp = (LinearLayout.LayoutParams) button.getLayoutParams();
    int containerSize = isHorizontal ? button.getMeasuredWidth() : button.getMeasuredHeight();
    int margins = isHorizontal ? lp.leftMargin + lp.rightMargin : lp.topMargin + lp.bottomMargin;
    // Child measured size may be zero in some cases, like if its final size is being determined by
    // layout weight, so use minimum size instead for such cases.
    if (containerSize == 0) {
      containerSize = isHorizontal ? button.getMinimumWidth() : button.getMinimumHeight();
    }
    return containerSize + margins;
  }

  @Nullable
  private MenuItem addMenuItemForButton(@NonNull Menu menu, @NonNull Button button) {
    if (!(button.getLayoutParams() instanceof MaterialButtonGroup.LayoutParams)) {
      return null;
    }
    MaterialButtonGroup.LayoutParams lp =
        (MaterialButtonGroup.LayoutParams) button.getLayoutParams();
    CharSequence text = OverflowUtils.getMenuItemText(button, lp.overflowText);
    Drawable icon = lp.overflowIcon;
    MenuItem item = menu.add(text);
    if (icon != null) {
      item.setIcon(
          new InsetDrawable(icon, overflowMenuItemIconPadding, 0, overflowMenuItemIconPadding, 0));
    }
    item.setOnMenuItemClickListener(
        menuItem -> {
          button.performClick();
          return true;
        });
    return item;
  }

  private void updateOverflowMenuItemsState() {
    for (Map.Entry<Button, MenuItem> entry : buttonToMenuItemMapping.entrySet()) {
      Button button = entry.getKey();
      MenuItem item = entry.getValue();
      if (entry.getKey() instanceof MaterialButton) {
        MaterialButton materialButton = (MaterialButton) button;
        item.setCheckable(materialButton.isCheckable());
        item.setChecked(materialButton.isChecked());
      }
      item.setEnabled(button.isEnabled());
    }
  }

  // =================== Utility functions for connected shape morph. =======================

  /**
   * Sets all corner radii override to inner corner size except for leftmost and rightmost corners.
   */
  @VisibleForTesting
  void updateChildShapes() {
    // No need to update shape if no inside corners or outer corners are specified.
    if ((innerCornerSize == null && groupStateListShapeAppearance == null) || !childShapesDirty) {
      return;
    }
    childShapesDirty = false;
    int childCount = getChildCount();
    int firstVisibleChildIndex = getFirstVisibleChildIndex();
    int lastVisibleChildIndex = getLastVisibleChildIndex();
    for (int i = 0; i < childCount; i++) {
      MaterialButton button = getChildButton(i);
      if (button.getVisibility() == GONE) {
        continue;
      }
      boolean isFirstVisible = i == firstVisibleChildIndex;
      boolean isLastVisible = i == lastVisibleChildIndex;

      StateListShapeAppearanceModel.Builder originalStateListShapeBuilder =
          getOriginalStateListShapeBuilder(isFirstVisible, isLastVisible, i);
      // Determines which corners of the original shape should be kept.
      boolean isHorizontal = getOrientation() == HORIZONTAL;
      boolean isRtl = ViewUtils.isLayoutRtl(this);
      int cornerPositionBitsToKeep = 0;
      if (isHorizontal) {
        // When horizontal (ltr), keeps the left two original corners for the first button.
        if (isFirstVisible) {
          cornerPositionBitsToKeep |=
              ShapeAppearanceModel.CORNER_TOP_LEFT | ShapeAppearanceModel.CORNER_BOTTOM_LEFT;
        }
        // When horizontal (ltr), keeps the right two original corners for the last button.
        if (isLastVisible) {
          cornerPositionBitsToKeep |=
              ShapeAppearanceModel.CORNER_TOP_RIGHT | ShapeAppearanceModel.CORNER_BOTTOM_RIGHT;
        }
        // If rtl, swap the position bits of left corners and right corners.
        if (isRtl) {
          cornerPositionBitsToKeep =
              StateListShapeAppearanceModel.swapCornerPositionRtl(cornerPositionBitsToKeep);
        }
      } else {
        // When vertical, keeps the top two original corners for the first button.
        if (isFirstVisible) {
          cornerPositionBitsToKeep |=
              ShapeAppearanceModel.CORNER_TOP_LEFT | ShapeAppearanceModel.CORNER_TOP_RIGHT;
        }
        // When vertical, keeps the bottom two original corners for the last button.
        if (isLastVisible) {
          cornerPositionBitsToKeep |=
              ShapeAppearanceModel.CORNER_BOTTOM_LEFT | ShapeAppearanceModel.CORNER_BOTTOM_RIGHT;
        }
      }
      // Overrides the corners that don't need to keep with unary operator.
      int cornerPositionBitsToOverride = ~cornerPositionBitsToKeep;
      StateListShapeAppearanceModel newStateListShape =
          originalStateListShapeBuilder
              .setCornerSizeOverride(innerCornerSize, cornerPositionBitsToOverride)
              .build();
      button.setShapeAppearance(
          newStateListShape.isStateful()
              ? newStateListShape
              : newStateListShape.getDefaultShape(/* withCornerSizeOverrides= */ true));
    }
  }

  /**
   * Returns a {@link StateListShapeAppearanceModel.Builder} as the original shape of a child
   * button.
   *
   * <p>It takes the group shape, if specified, as the original state list shape for the first and
   * last buttons. Otherwise, it takes the state list shape (or build one from the shape appearance
   * model, if state list shape is not specified) in the child button.
   *
   * @param isFirstVisible Whether this is the first visible child button regardless its index.
   * @param isLastVisible Whether this is the last visible child button regardless its index.
   * @param index The index of the child button.
   */
  @NonNull
  private StateListShapeAppearanceModel.Builder getOriginalStateListShapeBuilder(
      boolean isFirstVisible, boolean isLastVisible, int index) {
    ShapeAppearance originalStateList =
        groupStateListShapeAppearance != null && (isFirstVisible || isLastVisible)
            ? groupStateListShapeAppearance
            : originalChildShapeAppearanceModels.get(index);
    // If the state list shape is not specified, creates one from the shape appearance model.
    return !(originalStateList instanceof StateListShapeAppearanceModel)
        ? new StateListShapeAppearanceModel.Builder(
            (ShapeAppearanceModel) originalChildShapeAppearanceModels.get(index))
        : ((StateListShapeAppearanceModel) originalStateList).toBuilder();
  }

  // =================== Utility functions for spacing. =======================

  /**
   * We keep track of which views are pressed and checked to draw them last. This prevents visual
   * issues with overlapping strokes.
   */
  @Override
  protected int getChildDrawingOrder(int childCount, int i) {
    if (childOrder == null || i >= childOrder.length) {
      Log.w(LOG_TAG, "Child order wasn't updated");
      return i;
    }

    return childOrder[i];
  }

  /**
   * Sets a negative marginStart on all but the first child, if two adjacent children both have a
   * stroke width greater than 0. This prevents a double-width stroke from being drawn for two
   * adjacent stroked children, and instead draws the adjacent strokes directly on top of each
   * other.
   *
   * <p>The negative margin adjustment amount will be equal to the smaller of the two adjacent
   * stroke widths.
   *
   * <p>Also rearranges children such that they are shown in the correct visual order.
   */
  private void adjustChildMarginsAndUpdateLayout() {
    int firstVisibleChildIndex = getFirstVisibleChildIndex();
    if (firstVisibleChildIndex == -1) {
      return;
    }

    for (int i = firstVisibleChildIndex + 1; i < getChildCount(); i++) {
      int smallestStrokeWidth = 0;
      View currentChild = getChildAt(i);
      View previousChild = getChildAt(i - 1);
      if (currentChild instanceof MaterialButton && previousChild instanceof MaterialButton) {
        // Only adjusts margins for the outline, if both adjacent children are MaterialButtons
        MaterialButton currentButton = (MaterialButton) currentChild;
        MaterialButton previousButton = (MaterialButton) previousChild;
        // Calculates the margin adjustment to be the smaller of the two adjacent stroke widths
        if (spacing <= 0) {
          smallestStrokeWidth =
              min(currentButton.getStrokeWidth(), previousButton.getStrokeWidth());
          // Enables the flag to draw additional layer of surface color under the stroke, which may
          // overlap with its neighbors and results unintended color when the stroke color is
          // semi-transparent.
          currentButton.setShouldDrawSurfaceColorStroke(true);
          previousButton.setShouldDrawSurfaceColorStroke(true);
        } else {
          currentButton.setShouldDrawSurfaceColorStroke(false);
          previousButton.setShouldDrawSurfaceColorStroke(false);
        }
      }

      LinearLayout.LayoutParams params = buildLayoutParams(currentChild);
      if (getOrientation() == HORIZONTAL) {
        params.setMarginEnd(0);
        params.setMarginStart(spacing - smallestStrokeWidth);
        params.topMargin = 0;
      } else {
        params.bottomMargin = 0;
        params.topMargin = spacing - smallestStrokeWidth;
        params.setMarginStart(0);
      }

      currentChild.setLayoutParams(params);
    }

    resetChildMargins(firstVisibleChildIndex);
  }

  private void resetChildMargins(int childIndex) {
    if (getChildCount() == 0 || childIndex == -1) {
      return;
    }

    MaterialButton currentButton = getChildButton(childIndex);
    LinearLayout.LayoutParams params = buildLayoutParams(currentButton);
    if (getOrientation() == VERTICAL) {
      params.topMargin = 0;
      params.bottomMargin = 0;
      return;
    }

    params.setMarginEnd(0);
    params.setMarginStart(0);
    params.leftMargin = 0;
    params.rightMargin = 0;
  }

  // ================== Utility functions for width morph. =======================

  void onButtonWidthChanged(@NonNull MaterialButton button, int increaseSize) {
    int buttonIndex = indexOfChild(button);
    if (buttonIndex < 0) {
      return;
    }
    MaterialButton prevVisibleButton =
        getPrevVisibleChildButton(buttonIndex, /* inSameRow= */ true);
    MaterialButton nextVisibleButton =
        getNextVisibleChildButton(buttonIndex, /* inSameRow= */ true);
    if (prevVisibleButton == null && nextVisibleButton == null) {
      return;
    }
    if (prevVisibleButton == null) {
      nextVisibleButton.setDisplayedWidthDecrease(increaseSize);
    }
    if (nextVisibleButton == null) {
      prevVisibleButton.setDisplayedWidthDecrease(increaseSize);
    }
    if (prevVisibleButton != null && nextVisibleButton != null) {
      // If there are two neighbors, each neighbor will absorb half of the expanded amount.
      prevVisibleButton.setDisplayedWidthDecrease(increaseSize / 2);
      // We want to avoid one pixel missing due to the casting, when increaseSize is odd.
      nextVisibleButton.setDisplayedWidthDecrease((increaseSize + 1) / 2);
    }
  }

  void onButtonHeightChanged(@NonNull MaterialButton button, int increaseSize) {
    int buttonIndex = indexOfChild(button);
    if (buttonIndex < 0) {
      return;
    }
    MaterialButton prevVisibleButton = getPrevVisibleChildButton(buttonIndex);
    MaterialButton nextVisibleButton = getNextVisibleChildButton(buttonIndex);
    if (prevVisibleButton == null && nextVisibleButton == null) {
      return;
    }
    if (prevVisibleButton == null) {
      nextVisibleButton.setDisplayedHeightDecrease(increaseSize);
    }
    if (nextVisibleButton == null) {
      prevVisibleButton.setDisplayedHeightDecrease(increaseSize);
    }
    if (prevVisibleButton != null && nextVisibleButton != null) {
      // If there are two neighbors, each neighbor will absorb half of the expanded amount.
      prevVisibleButton.setDisplayedHeightDecrease(increaseSize / 2);
      // We want to avoid one pixel missing due to the casting, when increaseSize is odd.
      nextVisibleButton.setDisplayedHeightDecrease((increaseSize + 1) / 2);
    }
  }

  /**
   * Adjusts the max amount of size to expand for each child button. So that it won't squeeze its
   * neighbors too much to cause text truncation; and the expansion amount per edge is same for all
   * buttons,
   */
  private void adjustChildSizeChange() {
    int firstVisibleChildIndex = getFirstVisibleChildIndex();
    int lastVisibleChildIndex = getLastVisibleChildIndex();
    if (firstVisibleChildIndex == -1 || buttonSizeChange == null) {
      return;
    }
    if (overflowMode == OVERFLOW_MODE_WRAP) {
      for (int i = 0; i < rowButtonFirstIndices.size(); i++) {
        adjustChildSizeChangeInRange(
            rowButtonFirstIndices.get(i),
            i == rowButtonFirstIndices.size() - 1
                ? getChildCount() - 1
                : rowButtonFirstIndices.get(i + 1) - 1);
      }
    } else {
      adjustChildSizeChangeInRange(firstVisibleChildIndex, lastVisibleChildIndex);
    }
  }

  private void adjustChildSizeChangeInRange(int start, int end) {
    if (start == end) {
      getChildButton(start).setWidthChangeDirection(WidthChangeDirection.NONE);
      return;
    }
    int widthIncreaseOnSingleEdge = Integer.MAX_VALUE;
<<<<<<< HEAD
    int heightIncreaseOnSingleEdge = Integer.MAX_VALUE;
    for (int i = firstVisibleChildIndex; i <= lastVisibleChildIndex; i++) {
      if (!isChildVisible(i)) {
        continue;
      }
      // Calculates the allowed width and height increase for each child button with consideration
      // of the max allowed width and height decrease of its neighbors.
=======
    // First pass: find the max width increase on single edge.
    for (int i = start; i <= end; i++) {
      if (!isChildVisible(i)) {
        continue;
      }
      // Sets the width change direction for each child button.
      getChildButton(i)
          .setWidthChangeDirection(
              i == start
                  ? WidthChangeDirection.END
                  : i == end ? WidthChangeDirection.START : WidthChangeDirection.BOTH);
      // Calculates the allowed width increase for each child button with consideration of the max
      // allowed width decrease of its neighbors.
>>>>>>> c2051db2
      int widthIncrease = getButtonAllowedWidthIncrease(i);
      int heightIncrease = getButtonAllowedHeightIncrease(i);

      // If the button expands on both edges, the width increase on each edge should be half of
      // the total width increase. Calculates the minimum width and height increase on each edge, so
      // that all buttons won't squeeze their neighbors too much.
      widthIncreaseOnSingleEdge =
          min(
              widthIncreaseOnSingleEdge,
<<<<<<< HEAD
              i != firstVisibleChildIndex && i != lastVisibleChildIndex
                  ? widthIncrease / 2
                  : widthIncrease);
      heightIncreaseOnSingleEdge =
          min(
              heightIncreaseOnSingleEdge,
              i != firstVisibleChildIndex && i != lastVisibleChildIndex
                  ? heightIncrease / 2
                  : heightIncrease);
=======
              i != start && i != end ? widthIncrease / 2 : widthIncrease);
>>>>>>> c2051db2
    }
    // Second pass: set the width change for each child button.
    for (int i = start; i <= end; i++) {
      if (!isChildVisible(i)) {
        continue;
      }
<<<<<<< HEAD
      getChildButton(i).setSizeChange(buttonSizeChange);
      // If the button expands on both horizontal edges, the total width increase should be double
      // of the width increase on each edge.
      getChildButton(i)
          .setWidthChangeMax(
              i == firstVisibleChildIndex || i == lastVisibleChildIndex
                  ? widthIncreaseOnSingleEdge
                  : widthIncreaseOnSingleEdge * 2);
      // If the button expands on both vertical edges, the total height increase should be double of
      // the height increase on each edge.
      getChildButton(i)
          .setHeightChangeMax(
              i == firstVisibleChildIndex || i == lastVisibleChildIndex
                  ? heightIncreaseOnSingleEdge
                  : heightIncreaseOnSingleEdge * 2);
=======
      MaterialButton child = getChildButton(i);
      child.setSizeChange(buttonSizeChange);
      // Assuming buttons can be expanded in both directions, the total width increase should be
      // double of the single edge increase.
      child.setWidthChangeMax(widthIncreaseOnSingleEdge * 2);
>>>>>>> c2051db2
    }
  }

  /**
   * Returns the allowed width increase for a child button.
   *
   * <p>The allowed width increase is the smaller amount of the max width increase of the button in
   * all states and the total allowed width decrease of its neighbors.
   */
  private int getButtonAllowedWidthIncrease(int index) {
    if (!isChildVisible(index) || buttonSizeChange == null) {
      return 0;
    }
    MaterialButton currentButton = getChildButton(index);
    int widthIncrease = max(0, buttonSizeChange.getMaxWidthChange(currentButton.getWidth()));
    // Checking neighbors' allowed width decrease.
    MaterialButton prevVisibleButton = getPrevVisibleChildButton(index, /* inSameRow= */ true);
    int prevButtonAllowedWidthDecrease =
        prevVisibleButton == null ? 0 : prevVisibleButton.getAllowedWidthDecrease();
    MaterialButton nextVisibleButton = getNextVisibleChildButton(index, /* inSameRow= */ true);
    int nextButtonAllowedWidthDecrease =
        nextVisibleButton == null ? 0 : nextVisibleButton.getAllowedWidthDecrease();
    return min(widthIncrease, prevButtonAllowedWidthDecrease + nextButtonAllowedWidthDecrease);
  }

  /**
   * Returns the allowed height increase for a child button.
   *
   * <p>The allowed height increase is the smaller amount of the max height increase of the button
   * in all states and the total allowed height decrease of its neighbors.
   */
  private int getButtonAllowedHeightIncrease(int index) {
    if (!isChildVisible(index) || buttonSizeChange == null) {
      return 0;
    }
    MaterialButton currentButton = getChildButton(index);
    int heightIncrease = max(0, buttonSizeChange.getMaxHeightChange(currentButton.getHeight()));
    // Checking neighbors' allowed height decrease.
    MaterialButton prevVisibleButton = getPrevVisibleChildButton(index);
    int prevButtonAllowedHeightDecrease =
        prevVisibleButton == null ? 0 : prevVisibleButton.getAllowedHeightDecrease();
    MaterialButton nextVisibleButton = getNextVisibleChildButton(index);
    int nextButtonAllowedHeightDecrease =
        nextVisibleButton == null ? 0 : nextVisibleButton.getAllowedHeightDecrease();
    return min(heightIncrease, prevButtonAllowedHeightDecrease + nextButtonAllowedHeightDecrease);
  }

  // ================ Getters and setters ===================

  @Override
  public void setOrientation(int orientation) {
    if (getOrientation() != orientation) {
      childShapesDirty = true;
    }
    super.setOrientation(orientation);
  }

  /**
   * Returns the {@link StateListSizeChange} of child buttons on state changes.
   *
   * @hide
   */
  @RestrictTo(Scope.LIBRARY_GROUP)
  @Nullable
  public StateListSizeChange getButtonSizeChange() {
    return buttonSizeChange;
  }

  /**
   * Sets the {@link StateListSizeChange} of child buttons on state changes.
   *
   * @param buttonSizeChange The new {@link StateListSizeChange} of child buttons.
   * @hide
   */
  @RestrictTo(Scope.LIBRARY_GROUP)
  public void setButtonSizeChange(@NonNull StateListSizeChange buttonSizeChange) {
    if (this.buttonSizeChange != buttonSizeChange) {
      this.buttonSizeChange = buttonSizeChange;
      adjustChildSizeChange();
      requestLayout();
      invalidate();
    }
  }

  /** Returns the spacing (in pixels) between each button in the group. */
  @Px
  public int getSpacing() {
    return spacing;
  }

  /**
   * Sets the spacing between each button in the group.
   *
   * @param spacing the spacing (in pixels) between each button in the group
   */
  public void setSpacing(@Px int spacing) {
    this.spacing = spacing;
    invalidate();
    requestLayout();
  }

  /** Returns the inner corner size of the group. */
  @NonNull
  public CornerSize getInnerCornerSize() {
    return innerCornerSize.getDefaultCornerSize();
  }

  /**
   * Sets the inner corner size of the group.
   *
   * <p>Can set as an {@link AbsoluteCornerSize} or {@link RelativeCornerSize}. Don't set relative
   * corner size larger than 50% or absolute corner size larger than half height to avoid corner
   * overlapping.
   *
   * @param cornerSize the inner corner size of the group
   */
  public void setInnerCornerSize(@NonNull CornerSize cornerSize) {
    innerCornerSize = StateListCornerSize.create(cornerSize);
    childShapesDirty = true;
    updateChildShapes();
    invalidate();
  }

  /**
   * Returns the inner corner size state list of the group.
   *
   * @hide
   */
  @NonNull
  @RestrictTo(Scope.LIBRARY_GROUP)
  public StateListCornerSize getInnerCornerSizeStateList() {
    return innerCornerSize;
  }

  /**
   * Sets the inner corner size state list of the group.
   *
   * <p>Can set as an {@link StateListCornerSize}. Don't set relative corner size larger than 50% or
   * absolute corner size larger than half height to the corner size in any state to avoid corner
   * overlapping.
   *
   * @param cornerSizeStateList the inner corner size state list of the group
   * @hide
   */
  @RestrictTo(Scope.LIBRARY_GROUP)
  public void setInnerCornerSizeStateList(@NonNull StateListCornerSize cornerSizeStateList) {
    innerCornerSize = cornerSizeStateList;
    childShapesDirty = true;
    updateChildShapes();
    invalidate();
  }

  /** Returns the {@link ShapeAppearanceModel} of the group. */
  @Nullable
  public ShapeAppearanceModel getShapeAppearance() {
    return groupStateListShapeAppearance == null
        ? null
        : groupStateListShapeAppearance.getDefaultShape(/* withCornerSizeOverrides= */ true);
  }

  /**
   * Sets the {@link ShapeAppearanceModel} of the group.
   *
   * @param shapeAppearance The new {@link ShapeAppearanceModel} of the group.
   */
  public void setShapeAppearance(@Nullable ShapeAppearanceModel shapeAppearance) {
    groupStateListShapeAppearance =
        new StateListShapeAppearanceModel.Builder(shapeAppearance).build();
    childShapesDirty = true;
    updateChildShapes();
    invalidate();
  }

  /**
   * Returns the {@link StateListShapeAppearanceModel} of the group.
   *
   * @hide
   */
  @Nullable
  @RestrictTo(Scope.LIBRARY_GROUP)
  public StateListShapeAppearanceModel getStateListShapeAppearance() {
    return groupStateListShapeAppearance;
  }

  /**
   * Sets the {@link StateListShapeAppearanceModel} of the group.
   *
   * @param stateListShapeAppearance The new {@link StateListShapeAppearanceModel} of the group.
   * @hide
   */
  @RestrictTo(Scope.LIBRARY_GROUP)
  public void setStateListShapeAppearance(
      @Nullable StateListShapeAppearanceModel stateListShapeAppearance) {
    groupStateListShapeAppearance = stateListShapeAppearance;
    childShapesDirty = true;
    updateChildShapes();
    invalidate();
  }

  /**
   * Sets the icon to show for the overflow button.
   *
   * @param icon Drawable to use for the overflow button's icon.
   * @attr ref com.google.android.material.R.styleable#MaterialButtonGroup_overflowButtonIcon
   * @see #setOverflowButtonIconResource(int)
   * @see #getOverflowButtonIcon()
   */
  public void setOverflowButtonIcon(@Nullable Drawable icon) {
    overflowButton.setIcon(icon);
  }

  /**
   * Sets the icon to show for the overflow button.
   *
   * @param iconResourceId drawable resource ID to use for the overflow button's icon.
   * @attr ref com.google.android.material.R.styleable#MaterialButtonGroup_overflowButtonIcon
   * @see #setOverflowButtonIcon(Drawable)
   * @see #getOverflowButtonIcon()
   */
  public void setOverflowButtonIconResource(@DrawableRes int iconResourceId) {
    overflowButton.setIconResource(iconResourceId);
  }

  /**
   * Returns the icon shown for the overflow button, if present.
   *
   * @return the overflow button icon, if present.
   * @attr ref com.google.android.material.R.styleable#MaterialButtonGroup_overflowButtonIcon
   * @see #setOverflowButtonIcon(Drawable)
   * @see #setOverflowButtonIconResource(int)
   */
  @Nullable
  public Drawable getOverflowButtonIcon() {
    return overflowButton.getIcon();
  }

  /** Sets the overflow mode. */
  public void setOverflowMode(@OverflowMode int overflowMode) {
    if (this.overflowMode != overflowMode) {
      this.overflowMode = overflowMode;
      requestLayout();
      invalidate();
    }
  }

  /** Returns the overflow mode. */
  @OverflowMode
  public int getOverflowMode() {
    return overflowMode;
  }

  // ================ Helper functions ===================

  @NonNull
  MaterialButton getChildButton(int index) {
    return (MaterialButton) getChildAt(index);
  }

  @NonNull
  LinearLayout.LayoutParams buildLayoutParams(@NonNull View child) {
    ViewGroup.LayoutParams layoutParams = child.getLayoutParams();
    if (layoutParams instanceof LinearLayout.LayoutParams) {
      return (LinearLayout.LayoutParams) layoutParams;
    }

    return new LayoutParams(layoutParams.width, layoutParams.height);
  }

  private int getFirstVisibleChildIndex() {
    int childCount = getChildCount();
    for (int i = 0; i < childCount; i++) {
      if (isChildVisible(i)) {
        return i;
      }
    }

    return -1;
  }

  private int getLastVisibleChildIndex() {
    int childCount = getChildCount();
    for (int i = childCount - 1; i >= 0; i--) {
      if (isChildVisible(i)) {
        return i;
      }
    }

    return -1;
  }

  private boolean isChildVisible(int i) {
    View child = getChildAt(i);
    return child.getVisibility() != View.GONE;
  }

  private void setGeneratedIdIfNeeded(@NonNull MaterialButton materialButton) {
    // Generates an ID if none is set, for relative positioning purposes
    if (materialButton.getId() == View.NO_ID) {
      materialButton.setId(View.generateViewId());
    }
  }

  @Nullable
  private MaterialButton getNextVisibleChildButton(int index) {
    return getNextVisibleChildButton(index, /* inSameRow= */ false);
  }

  @Nullable
  private MaterialButton getNextVisibleChildButton(int index, boolean inSameRow) {
    int childCount = getChildCount();
    int nextVisibleButtonIndex = -1;
    for (int i = index + 1; i < childCount; i++) {
      if (isChildVisible(i)) {
        nextVisibleButtonIndex = i;
        break;
      }
    }
    if (inSameRow && !rowButtonFirstIndices.isEmpty()) {
      for (int i = 0; i < rowButtonFirstIndices.size(); i++) {
        int start = rowButtonFirstIndices.get(i);
        int end =
            i == rowButtonFirstIndices.size() - 1
                ? childCount - 1
                : rowButtonFirstIndices.get(i + 1) - 1;
        // Returns null if the current button and the found next visible button are not in the same
        // row as required.
        if (index >= start
            && index <= end
            && (nextVisibleButtonIndex < start || nextVisibleButtonIndex > end)) {
          return null;
        }
      }
    }

    return nextVisibleButtonIndex == -1 ? null : getChildButton(nextVisibleButtonIndex);
  }

  @Nullable
  private MaterialButton getPrevVisibleChildButton(int index) {
    return getPrevVisibleChildButton(index, /* inSameRow= */ false);
  }

  @Nullable
  private MaterialButton getPrevVisibleChildButton(int index, boolean inSameRow) {
    int childCount = getChildCount();
    int prevVisibleButtonIndex = -1;
    for (int i = index - 1; i >= 0; i--) {
      if (isChildVisible(i)) {
        prevVisibleButtonIndex = i;
        break;
      }
    }
    if (inSameRow && !rowButtonFirstIndices.isEmpty()) {
      for (int i = 0; i < rowButtonFirstIndices.size(); i++) {
        int start = rowButtonFirstIndices.get(i);
        int nextStart =
            i == rowButtonFirstIndices.size() - 1 ? childCount : rowButtonFirstIndices.get(i + 1);
        // Returns null if the current button and the found prev visible button are not in the same
        // row as required.
        if (index >= start
            && index < nextStart
            && (prevVisibleButtonIndex < start || prevVisibleButtonIndex >= nextStart)) {
          return null;
        }
      }
    }

    return prevVisibleButtonIndex == -1 ? null : getChildButton(prevVisibleButtonIndex);
  }

  private void updateChildOrder() {
    final SortedMap<MaterialButton, Integer> viewToIndexMap = new TreeMap<>(childOrderComparator);
    int childCount = getChildCount();
    for (int i = 0; i < childCount; i++) {
      viewToIndexMap.put(getChildButton(i), i);
    }

    childOrder = viewToIndexMap.values().toArray(new Integer[0]);
  }

  /**
   * Enables this {@link MaterialButtonGroup} and all its {@link MaterialButton} children
   *
   * @param enabled boolean to setEnable {@link MaterialButtonGroup}
   */
  @Override
  public void setEnabled(boolean enabled) {
    super.setEnabled(enabled);
    // Enable or disable child buttons
    for (int i = 0; i < getChildCount(); i++) {
      MaterialButton childButton = getChildButton(i);
      childButton.setEnabled(enabled);
    }
  }

  private class PressedStateTracker implements OnPressedChangeListener {
    @Override
    public void onPressedChanged(@NonNull MaterialButton button, boolean isPressed) {
      invalidate();
    }
  }

  @Override
  @NonNull
  protected MaterialButtonGroup.LayoutParams generateDefaultLayoutParams() {
    return new MaterialButtonGroup.LayoutParams(
        ViewGroup.LayoutParams.WRAP_CONTENT, ViewGroup.LayoutParams.WRAP_CONTENT);
  }

  @Override
  @NonNull
  public MaterialButtonGroup.LayoutParams generateLayoutParams(@Nullable AttributeSet attrs) {
    return new MaterialButtonGroup.LayoutParams(getContext(), attrs);
  }

  @Override
  @NonNull
  protected MaterialButtonGroup.LayoutParams generateLayoutParams(
      @NonNull ViewGroup.LayoutParams p) {
    if (p instanceof LinearLayout.LayoutParams) {
      return new MaterialButtonGroup.LayoutParams((LinearLayout.LayoutParams) p);
    } else if (p instanceof MarginLayoutParams) {
      return new MaterialButtonGroup.LayoutParams((MarginLayoutParams) p);
    }
    return new MaterialButtonGroup.LayoutParams(p);
  }

  @Override
  protected boolean checkLayoutParams(@NonNull ViewGroup.LayoutParams p) {
    return p instanceof MaterialButtonGroup.LayoutParams;
  }

  /** A {@link LinearLayout.LayoutParams} implementation for {@link MaterialButtonGroup}. */
  public static class LayoutParams extends LinearLayout.LayoutParams {
    @Nullable public Drawable overflowIcon = null;
    @Nullable public CharSequence overflowText = null;

    /**
     * Creates a new set of layout parameters. The values are extracted from the supplied attributes
     * set and context.
     *
     * @param context the application environment
     * @param attrs the set of attributes from which to extract the layout parameters' values
     */
    public LayoutParams(@NonNull Context context, @Nullable AttributeSet attrs) {
      super(context, attrs);
      TypedArray attributes =
          context.obtainStyledAttributes(attrs, R.styleable.MaterialButtonGroup_Layout);

      overflowIcon =
          attributes.getDrawable(R.styleable.MaterialButtonGroup_Layout_layout_overflowIcon);
      overflowText = attributes.getText(R.styleable.MaterialButtonGroup_Layout_layout_overflowText);

      attributes.recycle();
    }

    public LayoutParams(int width, int height) {
      super(width, height);
    }

    public LayoutParams(int width, int height, float weight) {
      super(width, height, weight);
    }

    /**
     * Creates a new set of layout parameters with the specified width, height, weight, overflow
     * icon and overflow text.
     *
     * @param width the width, either {@link #MATCH_PARENT}, {@link #WRAP_CONTENT} or a fixed size
     *     in pixels
     * @param height the height, either {@link #MATCH_PARENT}, {@link #WRAP_CONTENT} or a fixed size
     *     in pixels
     * @param weight the weight
     * @param overflowIcon the overflow icon drawable
     * @param overflowText the overflow text char sequence
     */
    public LayoutParams(
        int width,
        int height,
        float weight,
        @Nullable Drawable overflowIcon,
        @Nullable CharSequence overflowText) {
      super(width, height, weight);
      this.overflowIcon = overflowIcon;
      this.overflowText = overflowText;
    }

    public LayoutParams(@NonNull ViewGroup.LayoutParams p) {
      super(p);
    }

    public LayoutParams(@NonNull MarginLayoutParams source) {
      super(source);
    }

    public LayoutParams(@NonNull LinearLayout.LayoutParams source) {
      super(source);
    }

    /**
     * Copy constructor. Clones the values of the source.
     *
     * @param source The layout params to copy from.
     */
    public LayoutParams(@NonNull MaterialButtonGroup.LayoutParams source) {
      super(source);
      this.overflowText = source.overflowText;
      this.overflowIcon = source.overflowIcon;
    }
  }

  /**
   * Class for common logic between this MaterialButtonGroup and the OverflowLinearLayout overflow
   * features.
   *
   * @hide
   */
  @RestrictTo(LIBRARY_GROUP)
  public static class OverflowUtils {
    private OverflowUtils() {}

    @Nullable
    public static CharSequence getMenuItemText(@NonNull View view, @Nullable CharSequence text) {
      if (!TextUtils.isEmpty(text)) {
        return text;
      }
      if (view instanceof MaterialButton && !TextUtils.isEmpty(((MaterialButton) view).getText())) {
        // Use button's text if overflow text is not specified or empty. We don't do this to icon,
        // since icon in menu item is optional.
        return ((MaterialButton) view).getText();
      }
      // As a last resort, use content description.
      return view.getContentDescription();
    }
  }
}<|MERGE_RESOLUTION|>--- conflicted
+++ resolved
@@ -901,15 +901,6 @@
       return;
     }
     int widthIncreaseOnSingleEdge = Integer.MAX_VALUE;
-<<<<<<< HEAD
-    int heightIncreaseOnSingleEdge = Integer.MAX_VALUE;
-    for (int i = firstVisibleChildIndex; i <= lastVisibleChildIndex; i++) {
-      if (!isChildVisible(i)) {
-        continue;
-      }
-      // Calculates the allowed width and height increase for each child button with consideration
-      // of the max allowed width and height decrease of its neighbors.
-=======
     // First pass: find the max width increase on single edge.
     for (int i = start; i <= end; i++) {
       if (!isChildVisible(i)) {
@@ -923,58 +914,26 @@
                   : i == end ? WidthChangeDirection.START : WidthChangeDirection.BOTH);
       // Calculates the allowed width increase for each child button with consideration of the max
       // allowed width decrease of its neighbors.
->>>>>>> c2051db2
       int widthIncrease = getButtonAllowedWidthIncrease(i);
-      int heightIncrease = getButtonAllowedHeightIncrease(i);
 
       // If the button expands on both edges, the width increase on each edge should be half of
-      // the total width increase. Calculates the minimum width and height increase on each edge, so
-      // that all buttons won't squeeze their neighbors too much.
+      // the total width increase. Calculates the minimum width increase on each edge, so that all
+      // buttons won't squeeze their neighbors too much.
       widthIncreaseOnSingleEdge =
           min(
               widthIncreaseOnSingleEdge,
-<<<<<<< HEAD
-              i != firstVisibleChildIndex && i != lastVisibleChildIndex
-                  ? widthIncrease / 2
-                  : widthIncrease);
-      heightIncreaseOnSingleEdge =
-          min(
-              heightIncreaseOnSingleEdge,
-              i != firstVisibleChildIndex && i != lastVisibleChildIndex
-                  ? heightIncrease / 2
-                  : heightIncrease);
-=======
               i != start && i != end ? widthIncrease / 2 : widthIncrease);
->>>>>>> c2051db2
     }
     // Second pass: set the width change for each child button.
     for (int i = start; i <= end; i++) {
       if (!isChildVisible(i)) {
         continue;
       }
-<<<<<<< HEAD
-      getChildButton(i).setSizeChange(buttonSizeChange);
-      // If the button expands on both horizontal edges, the total width increase should be double
-      // of the width increase on each edge.
-      getChildButton(i)
-          .setWidthChangeMax(
-              i == firstVisibleChildIndex || i == lastVisibleChildIndex
-                  ? widthIncreaseOnSingleEdge
-                  : widthIncreaseOnSingleEdge * 2);
-      // If the button expands on both vertical edges, the total height increase should be double of
-      // the height increase on each edge.
-      getChildButton(i)
-          .setHeightChangeMax(
-              i == firstVisibleChildIndex || i == lastVisibleChildIndex
-                  ? heightIncreaseOnSingleEdge
-                  : heightIncreaseOnSingleEdge * 2);
-=======
       MaterialButton child = getChildButton(i);
       child.setSizeChange(buttonSizeChange);
       // Assuming buttons can be expanded in both directions, the total width increase should be
       // double of the single edge increase.
       child.setWidthChangeMax(widthIncreaseOnSingleEdge * 2);
->>>>>>> c2051db2
     }
   }
 
